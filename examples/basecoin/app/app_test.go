--- conflicted
+++ resolved
@@ -45,9 +45,7 @@
 		Inputs:  []bank.Input{bank.NewInput(addr1, coins)},
 		Outputs: []bank.Output{bank.NewOutput(addr2, coins)},
 	}
-)
-
-<<<<<<< HEAD
+
 	sendMsg2 = bank.SendMsg{
 		Inputs: []bank.Input{bank.NewInput(addr1, coins)},
 		Outputs: []bank.Output{
@@ -75,31 +73,8 @@
 			bank.NewOutput(addr1, coins),
 		},
 	}
-
-	quizMsg1 = cool.QuizMsg{
-		Sender:     addr1,
-		CoolAnswer: "icecold",
-	}
-
-	quizMsg2 = cool.QuizMsg{
-		Sender:     addr1,
-		CoolAnswer: "badvibesonly",
-	}
-
-	setTrendMsg1 = cool.SetTrendMsg{
-		Sender: addr1,
-		Cool:   "icecold",
-	}
-
-	setTrendMsg2 = cool.SetTrendMsg{
-		Sender: addr1,
-		Cool:   "badvibesonly",
-	}
-
-	setTrendMsg3 = cool.SetTrendMsg{
-		Sender: addr1,
-		Cool:   "warmandkind",
-=======
+)
+
 func loggerAndDBs() (log.Logger, map[string]dbm.DB) {
 	logger := log.NewTMLogger(log.NewSyncWriter(os.Stdout)).With("module", "sdk/app")
 	dbs := map[string]dbm.DB{
@@ -107,7 +82,6 @@
 		"acc":     dbm.NewMemDB(),
 		"ibc":     dbm.NewMemDB(),
 		"staking": dbm.NewMemDB(),
->>>>>>> 29d878a8
 	}
 	return logger, dbs
 }
@@ -148,18 +122,12 @@
 	msgs := []struct {
 		msg sdk.Msg
 	}{
-<<<<<<< HEAD
 		{sendMsg1},
-		{quizMsg1},
-		{setTrendMsg1},
-=======
-		{sendMsg},
->>>>>>> 29d878a8
 	}
 
 	for i, m := range msgs {
 		// Run a CheckDeliver
-		SignCheckDeliver(t, bapp, m.msg, int64(i), false, priv1)
+		SignCheckDeliver(t, bapp, m.msg, []int64{int64(i)}, false, priv1)
 	}
 }
 
@@ -176,37 +144,14 @@
 		Address: addr,
 		Coins:   coins,
 	}
-<<<<<<< HEAD
+	acc := &types.AppAccount{baseAcc, "foobart"}
+
 	err = setGenesisAccounts(bapp, baseAcc)
 	assert.Nil(t, err)
-=======
-	acc := &types.AppAccount{baseAcc, "foobart"}
-
-	genesisState := map[string]interface{}{
-		"accounts": []*types.GenesisAccount{
-			types.NewGenesisAccount(acc),
-		},
-	}
-	stateBytes, err := json.MarshalIndent(genesisState, "", "\t")
-
-	vals := []abci.Validator{}
-	bapp.InitChain(abci.RequestInitChain{vals, stateBytes})
-	bapp.Commit()
->>>>>>> 29d878a8
 
 	// A checkTx context
 	ctx := bapp.BaseApp.NewContext(true, abci.Header{})
 	res1 := bapp.accountMapper.GetAccount(ctx, baseAcc.Address)
-<<<<<<< HEAD
-	assert.Equal(t, baseAcc, res1.(*types.AppAccount).BaseAccount)
-	/*
-		// reload app and ensure the account is still there
-		bapp = NewBasecoinApp(logger, db)
-		ctx = bapp.BaseApp.NewContext(true, abci.Header{})
-		res1 = bapp.accountMapper.GetAccount(ctx, baseAcc.Address)
-		assert.Equal(t, acc, res1)
-	*/
-=======
 	assert.Equal(t, acc, res1)
 
 	// reload app and ensure the account is still there
@@ -214,7 +159,6 @@
 	ctx = bapp.BaseApp.NewContext(true, abci.Header{})
 	res1 = bapp.accountMapper.GetAccount(ctx, baseAcc.Address)
 	assert.Equal(t, acc, res1)
->>>>>>> 29d878a8
 }
 
 func TestSendMsgWithAccounts(t *testing.T) {
@@ -230,48 +174,32 @@
 	}
 
 	// Construct genesis state
-<<<<<<< HEAD
 	err = setGenesisAccounts(bapp, baseAcc)
 	assert.Nil(t, err)
-=======
-	genesisState := map[string]interface{}{
-		"accounts": []*types.GenesisAccount{
-			types.NewGenesisAccount(acc1),
-		},
-	}
-	stateBytes, err := json.MarshalIndent(genesisState, "", "\t")
-	require.Nil(t, err)
-
-	// Initialize the chain
-	vals := []abci.Validator{}
-	bapp.InitChain(abci.RequestInitChain{vals, stateBytes})
-	bapp.Commit()
->>>>>>> 29d878a8
-
 	// A checkTx context (true)
 	ctxCheck := bapp.BaseApp.NewContext(true, abci.Header{})
 	res1 := bapp.accountMapper.GetAccount(ctxCheck, addr1)
 	assert.Equal(t, baseAcc, res1.(*types.AppAccount).BaseAccount)
 
 	// Run a CheckDeliver
-	SignCheckDeliver(t, bapp, sendMsg1, 0, true, priv1)
+	SignCheckDeliver(t, bapp, sendMsg1, []int64{0}, true, priv1)
 
 	// Check balances
 	CheckBalance(t, bapp, addr1, "67foocoin")
 	CheckBalance(t, bapp, addr2, "10foocoin")
 
 	// Delivering again should cause replay error
-	SignCheckDeliver(t, bapp, sendMsg1, 0, false, priv1)
+	SignCheckDeliver(t, bapp, sendMsg1, []int64{0}, false, priv1)
 
 	// bumping the txnonce number without resigning should be an auth error
-	tx := genTx(sendMsg1, 0, priv1)
+	tx := genTx(sendMsg1, []int64{0}, priv1)
 	tx.Signatures[0].Sequence = 1
 	res := bapp.Deliver(tx)
 
 	assert.Equal(t, sdk.CodeUnauthorized, res.Code, res.Log)
 
 	// resigning the tx with the bumped sequence should work
-	SignCheckDeliver(t, bapp, sendMsg1, 1, true, priv1)
+	SignCheckDeliver(t, bapp, sendMsg1, []int64{1}, true, priv1)
 }
 
 func TestSendMsgMultipleOut(t *testing.T) {
@@ -294,7 +222,7 @@
 	assert.Nil(t, err)
 
 	// Simulate a Block
-	SignCheckDeliver(t, bapp, sendMsg2, 0, true, priv1)
+	SignCheckDeliver(t, bapp, sendMsg2, []int64{0}, true, priv1)
 
 	// Check balances
 	CheckBalance(t, bapp, addr1, "32foocoin")
@@ -327,7 +255,7 @@
 	assert.Nil(t, err)
 
 	// CheckDeliver
-	SignCheckDeliver(t, bapp, sendMsg3, 0, true, priv1, priv4)
+	SignCheckDeliver(t, bapp, sendMsg3, []int64{0, 0}, true, priv1, priv4)
 
 	// Check balances
 	CheckBalance(t, bapp, addr1, "32foocoin")
@@ -351,14 +279,14 @@
 	assert.Nil(t, err)
 
 	// CheckDeliver
-	SignCheckDeliver(t, bapp, sendMsg1, 0, true, priv1)
+	SignCheckDeliver(t, bapp, sendMsg1, []int64{0}, true, priv1)
 
 	// Check balances
 	CheckBalance(t, bapp, addr1, "32foocoin")
 	CheckBalance(t, bapp, addr2, "10foocoin")
 
 	// Simulate a Block
-	SignCheckDeliver(t, bapp, sendMsg4, 0, true, priv2)
+	SignCheckDeliver(t, bapp, sendMsg4, []int64{0}, true, priv2)
 
 	// Check balances
 	CheckBalance(t, bapp, addr1, "42foocoin")
@@ -395,24 +323,6 @@
 	res1 := bapp.accountMapper.GetAccount(ctxCheck, addr1)
 	assert.Equal(t, acc1, res1)
 
-<<<<<<< HEAD
-	// Set the trend, submit a really cool quiz and check for reward
-	SignCheckDeliver(t, bapp, setTrendMsg1, 0, true, priv1)
-	SignCheckDeliver(t, bapp, quizMsg1, 1, true, priv1)
-	CheckBalance(t, bapp, addr1, "69icecold")
-	SignCheckDeliver(t, bapp, quizMsg2, 2, true, priv1) // result without reward
-	CheckBalance(t, bapp, addr1, "69icecold")
-	SignCheckDeliver(t, bapp, quizMsg1, 3, true, priv1)
-	CheckBalance(t, bapp, addr1, "138icecold")
-	SignCheckDeliver(t, bapp, setTrendMsg2, 4, true, priv1) // reset the trend
-	SignCheckDeliver(t, bapp, quizMsg1, 5, true, priv1)     // the same answer will nolonger do!
-	CheckBalance(t, bapp, addr1, "138icecold")
-	SignCheckDeliver(t, bapp, quizMsg2, 6, true, priv1) // earlier answer now relavent again
-	CheckBalance(t, bapp, addr1, "69badvibesonly,138icecold")
-	SignCheckDeliver(t, bapp, setTrendMsg3, 7, false, priv1) // expect to fail to set the trend to something which is not cool
-
-=======
->>>>>>> 29d878a8
 }
 
 func TestIBCMsgs(t *testing.T) {
@@ -426,21 +336,9 @@
 		Coins:   coins,
 	}
 	acc1 := &types.AppAccount{baseAcc, "foobart"}
-<<<<<<< HEAD
+
 	err := setGenesisAccounts(bapp, baseAcc)
 	assert.Nil(t, err)
-=======
-	genesisState := map[string]interface{}{
-		"accounts": []*types.GenesisAccount{
-			types.NewGenesisAccount(acc1),
-		},
-	}
-	stateBytes, err := json.MarshalIndent(genesisState, "", "\t")
-	require.Nil(t, err)
-	bapp.InitChain(abci.RequestInitChain{vals, stateBytes})
-	bapp.Commit()
->>>>>>> 29d878a8
-
 	// A checkTx context (true)
 	ctxCheck := bapp.BaseApp.NewContext(true, abci.Header{})
 	res1 := bapp.accountMapper.GetAccount(ctxCheck, addr1)
@@ -464,21 +362,21 @@
 		Sequence:  0,
 	}
 
-	SignCheckDeliver(t, bapp, transferMsg, 0, true, priv1)
+	SignCheckDeliver(t, bapp, transferMsg, []int64{0}, true, priv1)
 	CheckBalance(t, bapp, addr1, "")
-	SignCheckDeliver(t, bapp, transferMsg, 1, false, priv1)
-	SignCheckDeliver(t, bapp, receiveMsg, 2, true, priv1)
+	SignCheckDeliver(t, bapp, transferMsg, []int64{1}, false, priv1)
+	SignCheckDeliver(t, bapp, receiveMsg, []int64{2}, true, priv1)
 	CheckBalance(t, bapp, addr1, "10foocoin")
-	SignCheckDeliver(t, bapp, receiveMsg, 3, false, priv1)
-}
-
-func genTx(msg sdk.Msg, seq int64, priv ...crypto.PrivKeyEd25519) sdk.StdTx {
+	SignCheckDeliver(t, bapp, receiveMsg, []int64{3}, false, priv1)
+}
+
+func genTx(msg sdk.Msg, seq []int64, priv ...crypto.PrivKeyEd25519) sdk.StdTx {
 	sigs := make([]sdk.StdSignature, len(priv))
 	for i, p := range priv {
 		sigs[i] = sdk.StdSignature{
 			PubKey:    p.PubKey(),
-			Signature: p.Sign(sdk.StdSignBytes(chainID, []int64{seq}, fee, msg)),
-			Sequence:  seq,
+			Signature: p.Sign(sdk.StdSignBytes(chainID, seq, fee, msg)),
+			Sequence:  seq[i],
 		}
 	}
 
@@ -486,7 +384,7 @@
 
 }
 
-func SignCheckDeliver(t *testing.T, bapp *BasecoinApp, msg sdk.Msg, seq int64, expPass bool, priv ...crypto.PrivKeyEd25519) {
+func SignCheckDeliver(t *testing.T, bapp *BasecoinApp, msg sdk.Msg, seq []int64, expPass bool, priv ...crypto.PrivKeyEd25519) {
 
 	// Sign the tx
 	tx := genTx(msg, seq, priv...)
