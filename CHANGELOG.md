--- conflicted
+++ resolved
@@ -1,16 +1,5 @@
 # Changelog
 
-<<<<<<< HEAD
-## 0.19.1
-
-*June 25, 2018*
-
-* Update to Tendermint v0.21.0 (fixes websocket memory leak and a few other
-  things)
-
-BREAKING CHANGES:
-* Changes the default ports from `4665X` to `2665X`
-=======
 ## 0.20.0
 
 *July 10th, 2018*
@@ -145,7 +134,6 @@
 * \#1287 - prevent zero power validators at genesis
 * [x/stake] fix bug when unbonding/redelegating using `--shares-percent`
 * \#1010 - two validators can't bond with the same pubkey anymore
->>>>>>> b195c556
 
 
 ## 0.19.0
