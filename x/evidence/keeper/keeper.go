--- conflicted
+++ resolved
@@ -169,24 +169,12 @@
 
 // MarshalEvidence protobuf serializes an Evidence interface
 func (k Keeper) MarshalEvidence(evidenceI exported.Evidence) ([]byte, error) {
-<<<<<<< HEAD
-	return codec.MarshalIfc(k.cdc, evidenceI)
-=======
 	return k.cdc.MarshalInterface(evidenceI)
->>>>>>> a64bd8cd
 }
 
 // UnmarshalEvidence returns an Evidence interface from raw encoded evidence
 // bytes of a Proto-based Evidence type
 func (k Keeper) UnmarshalEvidence(bz []byte) (exported.Evidence, error) {
 	var evi exported.Evidence
-<<<<<<< HEAD
-	if err := codec.UnmarshalIfc(k.cdc, &evi, bz); err != nil {
-		return nil, err
-	}
-
-	return evi, nil
-=======
 	return evi, k.cdc.UnmarshalInterface(bz, &evi)
->>>>>>> a64bd8cd
 }