--- conflicted
+++ resolved
@@ -13,17 +13,6 @@
 
 // NewMsgTransfer creates a new MsgTransfer instance
 func NewMsgTransfer(
-<<<<<<< HEAD
-	sourcePort, sourceChannel string, destHeight uint64, amount sdk.Coins, sender sdk.AccAddress, receiver string,
-) *MsgTransfer {
-	return &MsgTransfer{
-		SourcePort:        sourcePort,
-		SourceChannel:     sourceChannel,
-		DestinationHeight: destHeight,
-		Amount:            amount,
-		Sender:            sender,
-		Receiver:          receiver,
-=======
 	sourcePort, sourceChannel string,
 	amount sdk.Coins, sender sdk.AccAddress, receiver string,
 	timeoutHeight, timeoutTimestamp uint64,
@@ -36,7 +25,6 @@
 		Receiver:         receiver,
 		TimeoutHeight:    timeoutHeight,
 		TimeoutTimestamp: timeoutTimestamp,
->>>>>>> 65ea3053
 	}
 }
 
