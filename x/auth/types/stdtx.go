package types

import (
	"encoding/json"
	"fmt"

	"github.com/tendermint/tendermint/crypto"
	yaml "gopkg.in/yaml.v2"

	"github.com/cosmos/cosmos-sdk/codec"
<<<<<<< HEAD
	"github.com/cosmos/cosmos-sdk/codec/legacy_global"
	codectypes "github.com/cosmos/cosmos-sdk/codec/types"
	multisig2 "github.com/cosmos/cosmos-sdk/crypto/multisig"
	types2 "github.com/cosmos/cosmos-sdk/crypto/types"
=======
	"github.com/cosmos/cosmos-sdk/codec/legacy"
	codectypes "github.com/cosmos/cosmos-sdk/codec/types"
	"github.com/cosmos/cosmos-sdk/crypto/types/multisig"
>>>>>>> 65ea3053
	sdk "github.com/cosmos/cosmos-sdk/types"
	sdkerrors "github.com/cosmos/cosmos-sdk/types/errors"
	types "github.com/cosmos/cosmos-sdk/types/tx"
)

// Deprecated: StdFee includes the amount of coins paid in fees and the maximum
// gas to be used by the transaction. The ratio yields an effective "gasprice",
// which must be above some miminum to be accepted into the mempool.
type StdFee struct {
	Amount sdk.Coins `json:"amount" yaml:"amount"`
	Gas    uint64    `json:"gas" yaml:"gas"`
}

// Deprecated: NewStdFee returns a new instance of StdFee
func NewStdFee(gas uint64, amount sdk.Coins) StdFee {
	return StdFee{
		Amount: amount,
		Gas:    gas,
	}
}

// GetGas returns the fee's (wanted) gas.
func (fee StdFee) GetGas() uint64 {
	return fee.Gas
}

// GetAmount returns the fee's amount.
func (fee StdFee) GetAmount() sdk.Coins {
	return fee.Amount
}

// Bytes returns the encoded bytes of a StdFee.
func (fee StdFee) Bytes() []byte {
	if len(fee.Amount) == 0 {
		fee.Amount = sdk.NewCoins()
	}

<<<<<<< HEAD
	bz, err := legacy_global.Cdc.MarshalJSON(fee)
=======
	bz, err := legacy.Cdc.MarshalJSON(fee)
>>>>>>> 65ea3053
	if err != nil {
		panic(err)
	}

	return bz
}

// GasPrices returns the gas prices for a StdFee.
//
// NOTE: The gas prices returned are not the true gas prices that were
// originally part of the submitted transaction because the fee is computed
// as fee = ceil(gasWanted * gasPrices).
func (fee StdFee) GasPrices() sdk.DecCoins {
	return sdk.NewDecCoinsFromCoins(fee.Amount...).QuoDec(sdk.NewDec(int64(fee.Gas)))
}

// Deprecated
func NewStdSignature(pk crypto.PubKey, sig []byte) StdSignature {
	var pkBz []byte
	if pk != nil {
		pkBz = pk.Bytes()
	}

	return StdSignature{PubKey: pkBz, Signature: sig}
}

// GetSignature returns the raw signature bytes.
func (ss StdSignature) GetSignature() []byte {
	return ss.Signature
}

// GetPubKey returns the public key of a signature as a crypto.PubKey using the
// Amino codec.
func (ss StdSignature) GetPubKey() (pk crypto.PubKey) {
	if len(ss.PubKey) == 0 {
		return nil
	}

	amino.MustUnmarshalBinaryBare(ss.PubKey, &pk)
	return pk
}

// MarshalYAML returns the YAML representation of the signature.
func (ss StdSignature) MarshalYAML() (interface{}, error) {
	var (
		bz     []byte
		pubkey string
		err    error
	)

	if ss.PubKey != nil {
		pubkey, err = sdk.Bech32ifyPubKey(sdk.Bech32PubKeyTypeAccPub, ss.GetPubKey())
		if err != nil {
			return nil, err
		}
	}

	bz, err = yaml.Marshal(struct {
		PubKey    string
		Signature string
	}{
		PubKey:    pubkey,
		Signature: fmt.Sprintf("%X", ss.Signature),
	})
	if err != nil {
		return nil, err
	}

	return string(bz), err
}

// CountSubKeys counts the total number of keys for a multi-sig public key.
func CountSubKeys(pub crypto.PubKey) int {
	v, ok := pub.(multisig.PubKeyMultisigThreshold)
	if !ok {
		return 1
	}

	numKeys := 0
	for _, subkey := range v.PubKeys {
		numKeys += CountSubKeys(subkey)
	}

	return numKeys
}

// ---------------------------------------------------------------------------
// DEPRECATED
// ---------------------------------------------------------------------------

var (
	_ sdk.Tx                             = (*StdTx)(nil)
	_ types.SigTx                        = (*StdTx)(nil)
	_ codectypes.UnpackInterfacesMessage = StdTx{}
)

// StdTx is a standard way to wrap a Msg with Fee and Signatures.
// NOTE: the first signature is the fee payer (Signatures must not be nil).
type StdTx struct {
	Msgs       []sdk.Msg      `json:"msg" yaml:"msg"`
	Fee        StdFee         `json:"fee" yaml:"fee"`
	Signatures []StdSignature `json:"signatures" yaml:"signatures"`
	Memo       string         `json:"memo" yaml:"memo"`
}

func NewStdTx(msgs []sdk.Msg, fee StdFee, sigs []StdSignature, memo string) StdTx {
	return StdTx{
		Msgs:       msgs,
		Fee:        fee,
		Signatures: sigs,
		Memo:       memo,
	}
}

// GetMsgs returns the all the transaction's messages.
func (tx StdTx) GetMsgs() []sdk.Msg { return tx.Msgs }

// ValidateBasic does a simple and lightweight validation check that doesn't
// require access to any other information.
func (tx StdTx) ValidateBasic() error {
	stdSigs := tx.GetSignatures()

	if tx.Fee.Gas > types.MaxGasWanted {
		return sdkerrors.Wrapf(
			sdkerrors.ErrInvalidRequest,
			"invalid gas supplied; %d > %d", tx.Fee.Gas, types.MaxGasWanted,
		)
	}
	if tx.Fee.Amount.IsAnyNegative() {
		return sdkerrors.Wrapf(
			sdkerrors.ErrInsufficientFee,
			"invalid fee provided: %s", tx.Fee.Amount,
		)
	}
	if len(stdSigs) == 0 {
		return sdkerrors.ErrNoSignatures
	}
	if len(stdSigs) != len(tx.GetSigners()) {
		return sdkerrors.Wrapf(
			sdkerrors.ErrUnauthorized,
			"wrong number of signers; expected %d, got %d", len(tx.GetSigners()), len(stdSigs),
		)
	}

	return nil
}

// GetSigners returns the addresses that must sign the transaction.
// Addresses are returned in a deterministic order.
// They are accumulated from the GetSigners method for each Msg
// in the order they appear in tx.GetMsgs().
// Duplicate addresses will be omitted.
func (tx StdTx) GetSigners() []sdk.AccAddress {
	var signers []sdk.AccAddress
	seen := map[string]bool{}

	for _, msg := range tx.GetMsgs() {
		for _, addr := range msg.GetSigners() {
			if !seen[addr.String()] {
				signers = append(signers, addr)
				seen[addr.String()] = true
			}
		}
	}

	return signers
}

// GetMemo returns the memo
func (tx StdTx) GetMemo() string { return tx.Memo }

// GetSignatures returns the signature of signers who signed the Msg.
// CONTRACT: Length returned is same as length of
// pubkeys returned from MsgKeySigners, and the order
// matches.
// CONTRACT: If the signature is missing (ie the Msg is
// invalid), then the corresponding signature is
// .Empty().
func (tx StdTx) GetSignatures() [][]byte {
	sigs := make([][]byte, len(tx.Signatures))
	for i, stdSig := range tx.Signatures {
		sigs[i] = stdSig.Signature
	}
	return sigs
}

// GetPubkeys returns the pubkeys of signers if the pubkey is included in the signature
// If pubkey is not included in the signature, then nil is in the slice instead
func (tx StdTx) GetPubKeys() []crypto.PubKey {
	pks := make([]crypto.PubKey, len(tx.Signatures))

	for i, stdSig := range tx.Signatures {
		pks[i] = stdSig.GetPubKey()
	}

	return pks
}

// GetSignBytes returns the signBytes of the tx for a given signer
func (tx StdTx) GetSignBytes(ctx sdk.Context, acc AccountI) []byte {
	genesis := ctx.BlockHeight() == 0
	chainID := ctx.ChainID()
	var accNum uint64
	if !genesis {
		accNum = acc.GetAccountNumber()
	}

	return StdSignBytes(
		chainID, accNum, acc.GetSequence(), tx.Fee, tx.Msgs, tx.Memo,
	)
}

// GetGas returns the Gas in StdFee
func (tx StdTx) GetGas() uint64 { return tx.Fee.Gas }

// GetFee returns the FeeAmount in StdFee
func (tx StdTx) GetFee() sdk.Coins { return tx.Fee.Amount }

// FeePayer returns the address that is responsible for paying fee
// StdTx returns the first signer as the fee payer
// If no signers for tx, return empty address
func (tx StdTx) FeePayer() sdk.AccAddress {
	if tx.GetSigners() != nil {
		return tx.GetSigners()[0]
	}
	return sdk.AccAddress{}
}

func stdSignatureToSignatureV2(pk crypto.PubKey, sig []byte) types.SignatureData {
	switch pk := pk.(type) {
	case multisig2.MultisigPubKey:
		var multisignature multisig.Multisignature
		legacy_global.Cdc.MustUnmarshalBinaryBare(sig, &multisignature)
		sigs := make([]types.SignatureData, len(multisignature.Sigs))
		size := multisignature.BitArray.Size()
		sigIndex := 0
		pubKeys := pk.GetPubKeys()

		for i := 0; i < size; i++ {
			if multisignature.BitArray.GetIndex(i) {
				sigs[i] = stdSignatureToSignatureV2(pubKeys[i], multisignature.Sigs[sigIndex])
				sigIndex++
			}
		}

		return &types.MultiSignatureData{
			BitArray: &types2.CompactBitArray{
				ExtraBitsStored: uint32(multisignature.BitArray.ExtraBitsStored),
				Elems:           multisignature.BitArray.Elems,
			},
			Signatures: sigs,
		}
	default:
		return &types.SingleSignatureData{
			SignMode:  types.SignMode_SIGN_MODE_LEGACY_AMINO_JSON,
			Signature: sig,
		}
	}
}

func (tx StdTx) GetSignatureData() ([]types.SignatureData, error) {
	sigs := tx.Signatures
	res := make([]types.SignatureData, len(sigs))
	for i, sig := range sigs {
		res[i] = stdSignatureToSignatureV2(sig.GetPubKey(), sig.Signature)
	}
	return res, nil
}

func (tx StdTx) UnpackInterfaces(unpacker codectypes.AnyUnpacker) error {
	for _, m := range tx.Msgs {
		err := codectypes.UnpackInterfaces(m, unpacker)
		if err != nil {
			return err
		}
	}
	return nil
}

// StdSignDoc is replay-prevention structure.
// It includes the result of msg.GetSignBytes(),
// as well as the ChainID (prevent cross chain replay)
// and the Sequence numbers for each signature (prevent
// inchain replay and enforce tx ordering per account).
type StdSignDoc struct {
	AccountNumber uint64            `json:"account_number" yaml:"account_number"`
	ChainID       string            `json:"chain_id" yaml:"chain_id"`
	Fee           json.RawMessage   `json:"fee" yaml:"fee"`
	Memo          string            `json:"memo" yaml:"memo"`
	Msgs          []json.RawMessage `json:"msgs" yaml:"msgs"`
	Sequence      uint64            `json:"sequence" yaml:"sequence"`
}

// StdSignBytes returns the bytes to sign for a transaction.
func StdSignBytes(chainID string, accnum uint64, sequence uint64, fee StdFee, msgs []sdk.Msg, memo string) []byte {
	msgsBytes := make([]json.RawMessage, 0, len(msgs))
	for _, msg := range msgs {
		msgsBytes = append(msgsBytes, json.RawMessage(msg.GetSignBytes()))
	}

<<<<<<< HEAD
	bz, err := legacy_global.Cdc.MarshalJSON(StdSignDoc{
=======
	bz, err := legacy.Cdc.MarshalJSON(StdSignDoc{
>>>>>>> 65ea3053
		AccountNumber: accnum,
		ChainID:       chainID,
		Fee:           json.RawMessage(fee.Bytes()),
		Memo:          memo,
		Msgs:          msgsBytes,
		Sequence:      sequence,
	})

	if err != nil {
		panic(err)
	}

	return sdk.MustSortJSON(bz)
}

// Deprecated: StdSignature represents a sig
type StdSignature struct {
	PubKey    []byte `json:"pub_key" yaml:"pub_key"` // optional
	Signature []byte `json:"signature" yaml:"signature"`
}

// DefaultTxDecoder logic for standard transaction decoding
func DefaultTxDecoder(cdc *codec.Codec) sdk.TxDecoder {
	return func(txBytes []byte) (sdk.Tx, error) {
		var tx = StdTx{}

		if len(txBytes) == 0 {
			return nil, sdkerrors.Wrap(sdkerrors.ErrTxDecode, "tx bytes are empty")
		}

		// StdTx.Msg is an interface. The concrete types
		// are registered by MakeTxCodec
		err := cdc.UnmarshalBinaryBare(txBytes, &tx)
		if err != nil {
			return nil, sdkerrors.Wrap(sdkerrors.ErrTxDecode, err.Error())
		}

		return tx, nil
	}
}

func DefaultJSONTxDecoder(cdc *codec.Codec) sdk.TxDecoder {
	return func(txBytes []byte) (sdk.Tx, error) {
		var tx = StdTx{}

		if len(txBytes) == 0 {
			return nil, sdkerrors.Wrap(sdkerrors.ErrTxDecode, "tx bytes are empty")
		}

		// StdTx.Msg is an interface. The concrete types
		// are registered by MakeTxCodec
		err := cdc.UnmarshalJSON(txBytes, &tx)
		if err != nil {
			return nil, sdkerrors.Wrap(sdkerrors.ErrTxDecode, err.Error())
		}

		return tx, nil
	}
}

// DefaultTxEncoder logic for standard transaction encoding
func DefaultTxEncoder(cdc *codec.Codec) sdk.TxEncoder {
	return func(tx sdk.Tx) ([]byte, error) {
		return cdc.MarshalBinaryBare(tx)
	}
}<|MERGE_RESOLUTION|>--- conflicted
+++ resolved
@@ -8,16 +8,9 @@
 	yaml "gopkg.in/yaml.v2"
 
 	"github.com/cosmos/cosmos-sdk/codec"
-<<<<<<< HEAD
-	"github.com/cosmos/cosmos-sdk/codec/legacy_global"
-	codectypes "github.com/cosmos/cosmos-sdk/codec/types"
-	multisig2 "github.com/cosmos/cosmos-sdk/crypto/multisig"
-	types2 "github.com/cosmos/cosmos-sdk/crypto/types"
-=======
 	"github.com/cosmos/cosmos-sdk/codec/legacy"
 	codectypes "github.com/cosmos/cosmos-sdk/codec/types"
 	"github.com/cosmos/cosmos-sdk/crypto/types/multisig"
->>>>>>> 65ea3053
 	sdk "github.com/cosmos/cosmos-sdk/types"
 	sdkerrors "github.com/cosmos/cosmos-sdk/types/errors"
 	types "github.com/cosmos/cosmos-sdk/types/tx"
@@ -55,11 +48,7 @@
 		fee.Amount = sdk.NewCoins()
 	}
 
-<<<<<<< HEAD
-	bz, err := legacy_global.Cdc.MarshalJSON(fee)
-=======
 	bz, err := legacy.Cdc.MarshalJSON(fee)
->>>>>>> 65ea3053
 	if err != nil {
 		panic(err)
 	}
@@ -360,11 +349,7 @@
 		msgsBytes = append(msgsBytes, json.RawMessage(msg.GetSignBytes()))
 	}
 
-<<<<<<< HEAD
-	bz, err := legacy_global.Cdc.MarshalJSON(StdSignDoc{
-=======
 	bz, err := legacy.Cdc.MarshalJSON(StdSignDoc{
->>>>>>> 65ea3053
 		AccountNumber: accnum,
 		ChainID:       chainID,
 		Fee:           json.RawMessage(fee.Bytes()),
