package types

import (
	"fmt"

	"github.com/cosmos/cosmos-sdk/client"
	"github.com/cosmos/cosmos-sdk/codec"
	"github.com/cosmos/cosmos-sdk/codec/legacy_global"
	"github.com/cosmos/cosmos-sdk/crypto/multisig"
	sdk "github.com/cosmos/cosmos-sdk/types"
	types "github.com/cosmos/cosmos-sdk/types/tx"
)

// StdTxBuilder wraps StdTx to implement to the context.TxBuilder interface
type StdTxBuilder struct {
	StdTx
}

var _ client.TxBuilder = &StdTxBuilder{}

// GetTx implements TxBuilder.GetTx
func (s *StdTxBuilder) GetTx() types.SigTx {
	return s.StdTx
}

// SetMsgs implements TxBuilder.SetMsgs
func (s *StdTxBuilder) SetMsgs(msgs ...sdk.Msg) error {
	s.Msgs = msgs
	return nil
}

func SignatureDataToSig(data types.SignatureData) []byte {
	if data == nil {
		return nil
	}

	switch data := data.(type) {
	case *types.SingleSignatureData:
		return data.Signature
	case *types.MultiSignatureData:
		n := len(data.Signatures)
		sigs := make([][]byte, n)
		for i, s := range data.Signatures {
			sigs[i] = SignatureDataToSig(s)
		}
		msig := multisig.AminoMultisignature{
			BitArray: data.BitArray,
			Sigs:     sigs,
		}
		return legacy_global.Cdc.MustMarshalBinaryBare(msig)
	default:
		panic("unexpected case")
	}
}

// SetSignatures implements TxBuilder.SetSignatures
<<<<<<< HEAD
func (s *StdTxBuilder) SetSignatures(signatures ...context.SignatureBuilder) error {
=======
func (s *StdTxBuilder) SetSignatures(signatures ...client.Signature) error {
>>>>>>> 39f53ac2
	sigs := make([]StdSignature, len(signatures))
	for i, sig := range signatures {
		pubKey := sig.PubKey
		var pubKeyBz []byte
		if pubKey != nil {
			pubKeyBz = pubKey.Bytes()
		}
		sigs[i] = StdSignature{
			PubKey:    pubKeyBz,
			Signature: SignatureDataToSig(sig.Data),
		}
	}
	s.Signatures = sigs
	return nil
}

func (s *StdTxBuilder) SetFee(amount sdk.Coins) {
	s.Fee.Amount = amount
}

<<<<<<< HEAD
func (s *StdTxBuilder) SetGasLimit(limit uint64) {
	s.Fee.Gas = limit
=======
// SetFee implements TxBuilder.SetFee
func (s *StdTxBuilder) SetFee(fee client.Fee) error {
	s.Fee = StdFee{Amount: fee.GetAmount(), Gas: fee.GetGas()}
	return nil
>>>>>>> 39f53ac2
}

// SetMemo implements TxBuilder.SetMemo
func (s *StdTxBuilder) SetMemo(memo string) {
	s.Memo = memo
}

// CanonicalSignBytes implements TxBuilder.CanonicalSignBytes
func (s StdTxBuilder) CanonicalSignBytes(cid string, num, seq uint64) ([]byte, error) {
	return StdSignBytes(cid, num, seq, s.Fee, s.Msgs, s.Memo), nil
}

// StdTxGenerator is a context.TxGenerator for StdTx
type StdTxGenerator struct {
	Cdc *codec.Codec
}

<<<<<<< HEAD
func (s StdTxGenerator) SignModeHandler() types.SignModeHandler {
	return LegacyAminoJSONHandler{}
}

var _ context.TxGenerator = StdTxGenerator{}

// NewTxBuilder implements TxGenerator.NewTxBuilder
func (s StdTxGenerator) NewTxBuilder() context.TxBuilder {
	return &StdTxBuilder{}
=======
var _ client.TxGenerator = StdTxGenerator{}

// NewTx implements TxGenerator.NewTx
func (s StdTxGenerator) NewTx() client.TxBuilder {
	return &StdTxBuilder{}
}

// NewFee implements TxGenerator.NewFee
func (s StdTxGenerator) NewFee() client.Fee {
	return &StdFee{}
}

// NewSignature implements TxGenerator.NewSignature
func (s StdTxGenerator) NewSignature() client.Signature {
	return &StdSignature{}
>>>>>>> 39f53ac2
}

// MarshalTx implements TxGenerator.MarshalTx
func (s StdTxGenerator) TxEncoder() sdk.TxEncoder {
	return DefaultTxEncoder(s.Cdc)
}

<<<<<<< HEAD
type LegacyAminoJSONHandler struct{}

var _ types.SignModeHandler = LegacyAminoJSONHandler{}

func (h LegacyAminoJSONHandler) DefaultMode() types.SignMode {
	return types.SignMode_SIGN_MODE_LEGACY_AMINO_JSON
}

func (LegacyAminoJSONHandler) Modes() []types.SignMode {
	return []types.SignMode{types.SignMode_SIGN_MODE_LEGACY_AMINO_JSON}
}

func (LegacyAminoJSONHandler) GetSignBytes(data types.SigningData, tx sdk.Tx) ([]byte, error) {
	feeTx, ok := tx.(types.FeeTx)
	if !ok {
		return nil, fmt.Errorf("expected FeeTx, got %T", tx)
	}

	memoTx, ok := tx.(types.TxWithMemo)
	if !ok {
		return nil, fmt.Errorf("expected TxWithMemo, got %T", tx)
	}

	return StdSignBytes(
		data.ChainID, data.AccountNumber, data.AccountSequence, StdFee{Amount: feeTx.GetFee(), Gas: feeTx.GetGas()}, tx.GetMsgs(), memoTx.GetMemo(),
	), nil
=======
var _ client.Fee = &StdFee{}

// SetGas implements Fee.SetGas
func (fee *StdFee) SetGas(gas uint64) {
	fee.Gas = gas
}

// SetAmount implements Fee.SetAmount
func (fee *StdFee) SetAmount(coins sdk.Coins) {
	fee.Amount = coins
}

var _ client.Signature = &StdSignature{}

// SetPubKey implements Signature.SetPubKey
func (ss *StdSignature) SetPubKey(key crypto.PubKey) error {
	ss.PubKey = key.Bytes()
	return nil
}

// SetSignature implements Signature.SetSignature
func (ss *StdSignature) SetSignature(bytes []byte) {
	ss.Signature = bytes
>>>>>>> 39f53ac2
}<|MERGE_RESOLUTION|>--- conflicted
+++ resolved
@@ -54,11 +54,7 @@
 }
 
 // SetSignatures implements TxBuilder.SetSignatures
-<<<<<<< HEAD
-func (s *StdTxBuilder) SetSignatures(signatures ...context.SignatureBuilder) error {
-=======
-func (s *StdTxBuilder) SetSignatures(signatures ...client.Signature) error {
->>>>>>> 39f53ac2
+func (s *StdTxBuilder) SetSignatures(signatures ...client.SignatureBuilder) error {
 	sigs := make([]StdSignature, len(signatures))
 	for i, sig := range signatures {
 		pubKey := sig.PubKey
@@ -79,15 +75,8 @@
 	s.Fee.Amount = amount
 }
 
-<<<<<<< HEAD
 func (s *StdTxBuilder) SetGasLimit(limit uint64) {
 	s.Fee.Gas = limit
-=======
-// SetFee implements TxBuilder.SetFee
-func (s *StdTxBuilder) SetFee(fee client.Fee) error {
-	s.Fee = StdFee{Amount: fee.GetAmount(), Gas: fee.GetGas()}
-	return nil
->>>>>>> 39f53ac2
 }
 
 // SetMemo implements TxBuilder.SetMemo
@@ -105,33 +94,15 @@
 	Cdc *codec.Codec
 }
 
-<<<<<<< HEAD
 func (s StdTxGenerator) SignModeHandler() types.SignModeHandler {
 	return LegacyAminoJSONHandler{}
 }
 
-var _ context.TxGenerator = StdTxGenerator{}
+var _ client.TxGenerator = StdTxGenerator{}
 
 // NewTxBuilder implements TxGenerator.NewTxBuilder
-func (s StdTxGenerator) NewTxBuilder() context.TxBuilder {
+func (s StdTxGenerator) NewTxBuilder() client.TxBuilder {
 	return &StdTxBuilder{}
-=======
-var _ client.TxGenerator = StdTxGenerator{}
-
-// NewTx implements TxGenerator.NewTx
-func (s StdTxGenerator) NewTx() client.TxBuilder {
-	return &StdTxBuilder{}
-}
-
-// NewFee implements TxGenerator.NewFee
-func (s StdTxGenerator) NewFee() client.Fee {
-	return &StdFee{}
-}
-
-// NewSignature implements TxGenerator.NewSignature
-func (s StdTxGenerator) NewSignature() client.Signature {
-	return &StdSignature{}
->>>>>>> 39f53ac2
 }
 
 // MarshalTx implements TxGenerator.MarshalTx
@@ -139,7 +110,6 @@
 	return DefaultTxEncoder(s.Cdc)
 }
 
-<<<<<<< HEAD
 type LegacyAminoJSONHandler struct{}
 
 var _ types.SignModeHandler = LegacyAminoJSONHandler{}
@@ -166,29 +136,4 @@
 	return StdSignBytes(
 		data.ChainID, data.AccountNumber, data.AccountSequence, StdFee{Amount: feeTx.GetFee(), Gas: feeTx.GetGas()}, tx.GetMsgs(), memoTx.GetMemo(),
 	), nil
-=======
-var _ client.Fee = &StdFee{}
-
-// SetGas implements Fee.SetGas
-func (fee *StdFee) SetGas(gas uint64) {
-	fee.Gas = gas
-}
-
-// SetAmount implements Fee.SetAmount
-func (fee *StdFee) SetAmount(coins sdk.Coins) {
-	fee.Amount = coins
-}
-
-var _ client.Signature = &StdSignature{}
-
-// SetPubKey implements Signature.SetPubKey
-func (ss *StdSignature) SetPubKey(key crypto.PubKey) error {
-	ss.PubKey = key.Bytes()
-	return nil
-}
-
-// SetSignature implements Signature.SetSignature
-func (ss *StdSignature) SetSignature(bytes []byte) {
-	ss.Signature = bytes
->>>>>>> 39f53ac2
 }