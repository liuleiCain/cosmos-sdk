package types

import (
	sdk "github.com/cosmos/cosmos-sdk/types"
	sdkerrors "github.com/cosmos/cosmos-sdk/types/errors"
)

<<<<<<< HEAD
var _ channelexported.PacketDataI = FungibleTokenPacketData{}
=======
// FungibleTokenPacketData defines a struct for the packet payload
// See FungibleTokenPacketData spec: https://github.com/cosmos/ics/tree/master/spec/ics-020-fungible-token-transfer#data-structures
type FungibleTokenPacketData struct {
	Amount   sdk.Coins      `json:"amount" yaml:"amount"`     // the tokens to be transferred
	Sender   sdk.AccAddress `json:"sender" yaml:"sender"`     // the sender address
	Receiver sdk.AccAddress `json:"receiver" yaml:"receiver"` // the recipient address on the destination chain
	Source   bool           `json:"source" yaml:"source"`     // indicates if the sending chain is the source chain of the tokens to be transferred
}
>>>>>>> d4562717

// NewFungibleTokenPacketData contructs a new FungibleTokenPacketData instance
func NewFungibleTokenPacketData(
	amount sdk.Coins, sender, receiver sdk.AccAddress,
	source bool) FungibleTokenPacketData {
	return FungibleTokenPacketData{
		Amount:   amount,
		Sender:   sender,
		Receiver: receiver,
		Source:   source,
	}
}

<<<<<<< HEAD
// ValidateBasic implements channelexported.PacketDataI
=======
// String returns a string representation of FungibleTokenPacketData
func (ftpd FungibleTokenPacketData) String() string {
	return fmt.Sprintf(`FungibleTokenPacketData:
	Amount:               %s
	Sender:               %s
	Receiver:             %s
	Source:               %v`,
		ftpd.Amount.String(),
		ftpd.Sender,
		ftpd.Receiver,
		ftpd.Source,
	)
}

// ValidateBasic is used for validating the token transfer
>>>>>>> d4562717
func (ftpd FungibleTokenPacketData) ValidateBasic() error {
	if !ftpd.Amount.IsAllPositive() {
		return sdkerrors.ErrInsufficientFunds
	}
	if !ftpd.Amount.IsValid() {
		return sdkerrors.ErrInvalidCoins
	}
	if ftpd.Sender.Empty() {
		return sdkerrors.Wrap(sdkerrors.ErrInvalidAddress, "missing sender address")
	}
	if ftpd.Receiver.Empty() {
		return sdkerrors.Wrap(sdkerrors.ErrInvalidAddress, "missing receiver address")
	}
	return nil
}

// GetBytes is a helper for serialising
func (ftpd FungibleTokenPacketData) GetBytes() []byte {
	return sdk.MustSortJSON(ModuleCdc.MustMarshalJSON(ftpd))
}

<<<<<<< HEAD
// GetTimeoutHeight implements channelexported.PacketDataI
func (ftpd FungibleTokenPacketData) GetTimeoutHeight() uint64 {
	return ftpd.Timeout
}

// Type implements channelexported.PacketDataI
func (ftpd FungibleTokenPacketData) Type() string {
	return "ics20/transfer"
}

var _ channelexported.PacketAcknowledgementI = AckDataTransfer{}

// GetBytes implements channelexported.PacketAcknowledgementI
func (ack AckDataTransfer) GetBytes() []byte {
=======
// AckDataTransfer is a no-op packet
// See spec for onAcknowledgePacket: https://github.com/cosmos/ics/tree/master/spec/ics-020-fungible-token-transfer#packet-relay
type AckDataTransfer struct{}

// GetBytes is a helper for serialising
func (AckDataTransfer) GetBytes() []byte {
>>>>>>> d4562717
	return []byte("fungible token transfer ack")
}<|MERGE_RESOLUTION|>--- conflicted
+++ resolved
@@ -5,18 +5,14 @@
 	sdkerrors "github.com/cosmos/cosmos-sdk/types/errors"
 )
 
-<<<<<<< HEAD
-var _ channelexported.PacketDataI = FungibleTokenPacketData{}
-=======
-// FungibleTokenPacketData defines a struct for the packet payload
-// See FungibleTokenPacketData spec: https://github.com/cosmos/ics/tree/master/spec/ics-020-fungible-token-transfer#data-structures
-type FungibleTokenPacketData struct {
-	Amount   sdk.Coins      `json:"amount" yaml:"amount"`     // the tokens to be transferred
-	Sender   sdk.AccAddress `json:"sender" yaml:"sender"`     // the sender address
-	Receiver sdk.AccAddress `json:"receiver" yaml:"receiver"` // the recipient address on the destination chain
-	Source   bool           `json:"source" yaml:"source"`     // indicates if the sending chain is the source chain of the tokens to be transferred
-}
->>>>>>> d4562717
+// // FungibleTokenPacketData defines a struct for the packet payload
+// // See FungibleTokenPacketData spec: https://github.com/cosmos/ics/tree/master/spec/ics-020-fungible-token-transfer#data-structures
+// type FungibleTokenPacketData struct {
+// 	Amount   sdk.Coins      `json:"amount" yaml:"amount"`     // the tokens to be transferred
+// 	Sender   sdk.AccAddress `json:"sender" yaml:"sender"`     // the sender address
+// 	Receiver sdk.AccAddress `json:"receiver" yaml:"receiver"` // the recipient address on the destination chain
+// 	Source   bool           `json:"source" yaml:"source"`     // indicates if the sending chain is the source chain of the tokens to be transferred
+// }
 
 // NewFungibleTokenPacketData contructs a new FungibleTokenPacketData instance
 func NewFungibleTokenPacketData(
@@ -30,25 +26,7 @@
 	}
 }
 
-<<<<<<< HEAD
-// ValidateBasic implements channelexported.PacketDataI
-=======
-// String returns a string representation of FungibleTokenPacketData
-func (ftpd FungibleTokenPacketData) String() string {
-	return fmt.Sprintf(`FungibleTokenPacketData:
-	Amount:               %s
-	Sender:               %s
-	Receiver:             %s
-	Source:               %v`,
-		ftpd.Amount.String(),
-		ftpd.Sender,
-		ftpd.Receiver,
-		ftpd.Source,
-	)
-}
-
 // ValidateBasic is used for validating the token transfer
->>>>>>> d4562717
 func (ftpd FungibleTokenPacketData) ValidateBasic() error {
 	if !ftpd.Amount.IsAllPositive() {
 		return sdkerrors.ErrInsufficientFunds
@@ -70,28 +48,7 @@
 	return sdk.MustSortJSON(ModuleCdc.MustMarshalJSON(ftpd))
 }
 
-<<<<<<< HEAD
-// GetTimeoutHeight implements channelexported.PacketDataI
-func (ftpd FungibleTokenPacketData) GetTimeoutHeight() uint64 {
-	return ftpd.Timeout
-}
-
-// Type implements channelexported.PacketDataI
-func (ftpd FungibleTokenPacketData) Type() string {
-	return "ics20/transfer"
-}
-
-var _ channelexported.PacketAcknowledgementI = AckDataTransfer{}
-
-// GetBytes implements channelexported.PacketAcknowledgementI
-func (ack AckDataTransfer) GetBytes() []byte {
-=======
-// AckDataTransfer is a no-op packet
-// See spec for onAcknowledgePacket: https://github.com/cosmos/ics/tree/master/spec/ics-020-fungible-token-transfer#packet-relay
-type AckDataTransfer struct{}
-
 // GetBytes is a helper for serialising
 func (AckDataTransfer) GetBytes() []byte {
->>>>>>> d4562717
 	return []byte("fungible token transfer ack")
 }