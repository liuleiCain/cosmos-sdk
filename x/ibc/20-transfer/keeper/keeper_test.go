package keeper_test

import (
	"fmt"
	"testing"
	"time"

	"github.com/stretchr/testify/suite"
	abci "github.com/tendermint/tendermint/abci/types"
	"github.com/tendermint/tendermint/crypto"
	tmproto "github.com/tendermint/tendermint/proto/types"
	tmtypes "github.com/tendermint/tendermint/types"

	"github.com/cosmos/cosmos-sdk/codec"
	"github.com/cosmos/cosmos-sdk/simapp"
	sdk "github.com/cosmos/cosmos-sdk/types"
<<<<<<< HEAD
	clientexported "github.com/cosmos/cosmos-sdk/x/ibc/02-client/exported"
=======
	connectionexported "github.com/cosmos/cosmos-sdk/x/ibc/03-connection/exported"
>>>>>>> a23b4ca7
	connectiontypes "github.com/cosmos/cosmos-sdk/x/ibc/03-connection/types"
	channeltypes "github.com/cosmos/cosmos-sdk/x/ibc/04-channel/types"
	ibctmtypes "github.com/cosmos/cosmos-sdk/x/ibc/07-tendermint/types"
	"github.com/cosmos/cosmos-sdk/x/ibc/20-transfer/types"
	commitmenttypes "github.com/cosmos/cosmos-sdk/x/ibc/23-commitment/types"
	ibctypes "github.com/cosmos/cosmos-sdk/x/ibc/types"
	"github.com/cosmos/cosmos-sdk/x/staking"
)

// define constants used for testing
const (
	testClientIDA = "testclientIDA"
	testClientIDB = "testClientIDb"

	testConnection = "testconnectionatob"
	testPort1      = "bank"
	testPort2      = "testportid"
	testChannel1   = "firstchannel"
	testChannel2   = "secondchannel"

<<<<<<< HEAD
	testChannelVersion = "1.0"

=======
>>>>>>> a23b4ca7
	trustingPeriod time.Duration = time.Hour * 24 * 7 * 2
	ubdPeriod      time.Duration = time.Hour * 24 * 7 * 3
)

// define variables used for testing
var (
	testAddr1 = sdk.AccAddress([]byte("testaddr1"))
	testAddr2 = sdk.AccAddress([]byte("testaddr2"))

	testCoins, _ = sdk.ParseCoins("100atom")
	prefixCoins  = sdk.NewCoins(sdk.NewCoin("bank/firstchannel/atom", sdk.NewInt(100)))
	prefixCoins2 = sdk.NewCoins(sdk.NewCoin("testportid/secondchannel/atom", sdk.NewInt(100)))
)

type KeeperTestSuite struct {
	suite.Suite

	cdc *codec.Codec

	chainA *TestChain
	chainB *TestChain
}

func (suite *KeeperTestSuite) SetupTest() {
	suite.chainA = NewTestChain(testClientIDA)
	suite.chainB = NewTestChain(testClientIDB)

	suite.cdc = suite.chainA.App.Codec()
}

// nolint: unused
func (suite *KeeperTestSuite) queryProof(key []byte) (proof commitmenttypes.MerkleProof, height int64) {
	res := suite.chainA.App.Query(abci.RequestQuery{
		Path:  fmt.Sprintf("store/%s/key", ibctypes.StoreKey),
		Data:  key,
		Prove: true,
	})

	height = res.Height
	proof = commitmenttypes.MerkleProof{
		Proof: res.Proof,
	}

	return
}

func (suite *KeeperTestSuite) TestGetTransferAccount() {
	expectedMaccName := types.GetModuleAccountName()
	expectedMaccAddr := sdk.AccAddress(crypto.AddressHash([]byte(expectedMaccName)))

	macc := suite.chainA.App.TransferKeeper.GetTransferAccount(suite.chainA.GetContext())

	suite.NotNil(macc)
	suite.Equal(expectedMaccName, macc.GetName())
	suite.Equal(expectedMaccAddr, macc.GetAddress())
}

func TestKeeperTestSuite(t *testing.T) {
	suite.Run(t, new(KeeperTestSuite))
}

type TestChain struct {
	ClientID string
	App      *simapp.SimApp
	Header   ibctmtypes.Header
	Vals     *tmtypes.ValidatorSet
	Signers  []tmtypes.PrivValidator
}

func NewTestChain(clientID string) *TestChain {
	privVal := tmtypes.NewMockPV()
	pk, err := privVal.GetPubKey()
	if err != nil {
		panic(err)
	}

	validator := tmtypes.NewValidator(pk, 1)
	valSet := tmtypes.NewValidatorSet([]*tmtypes.Validator{validator})
	signers := []tmtypes.PrivValidator{privVal}
	now := time.Date(2020, 1, 2, 0, 0, 0, 0, time.UTC)

	header := ibctmtypes.CreateTestHeader(clientID, 1, now, valSet, signers)

	return &TestChain{
		ClientID: clientID,
		App:      simapp.Setup(false),
		Header:   header,
		Vals:     valSet,
		Signers:  signers,
	}
}

// Creates simple context for testing purposes
func (chain *TestChain) GetContext() sdk.Context {
	return chain.App.BaseApp.NewContext(false, tmproto.Header{ChainID: chain.Header.SignedHeader.Header.ChainID, Height: chain.Header.SignedHeader.Header.Height})
}

// createClient will create a client for clientChain on targetChain
func (chain *TestChain) CreateClient(client *TestChain) error {
	client.Header = nextHeader(client)
	// Commit and create a new block on appTarget to get a fresh CommitID
	client.App.Commit()
	commitID := client.App.LastCommitID()
	client.App.BeginBlock(abci.RequestBeginBlock{Header: tmproto.Header{Height: client.Header.SignedHeader.Header.Height, Time: client.Header.GetTime()}})

	// Set HistoricalInfo on client chain after Commit
	ctxClient := client.GetContext()
	validator := staking.NewValidator(
		sdk.ValAddress(client.Vals.Validators[0].Address), client.Vals.Validators[0].PubKey, staking.Description{},
	)
	validator.Status = sdk.Bonded
	validator.Tokens = sdk.NewInt(1000000) // get one voting power
	validators := []staking.Validator{validator}
	histInfo := staking.HistoricalInfo{
		Header: tmproto.Header{
			AppHash: commitID.Hash,
		},
		Valset: validators,
	}
	client.App.StakingKeeper.SetHistoricalInfo(ctxClient, client.Header.SignedHeader.Header.Height, histInfo)

	// Create target ctx
	ctxTarget := chain.GetContext()

	// create client
	clientState, err := ibctmtypes.Initialize(client.ClientID, trustingPeriod, ubdPeriod, client.Header)
	if err != nil {
		return err
	}
	_, err = chain.App.IBCKeeper.ClientKeeper.CreateClient(ctxTarget, clientState, client.Header.ConsensusState())
	if err != nil {
		return err
	}
	return nil

	// _, _, err := simapp.SignCheckDeliver(
	// 	suite.T(),
	// 	suite.cdc,
	// 	suite.app.BaseApp,
	// 	ctx.BlockHeader(),
	// 	[]sdk.Msg{clienttypes.NewMsgCreateClient(clientID, clientexported.ClientTypeTendermint, consState, accountAddress)},
	// 	[]uint64{baseAccount.GetAccountNumber()},
	// 	[]uint64{baseAccount.GetSequence()},
	// 	true, true, accountPrivKey,
	// )
}

// nolint: unused
func (chain *TestChain) updateClient(client *TestChain) {
	// Create target ctx
	ctxTarget := chain.GetContext()

	// if clientState does not already exist, return without updating
	_, found := chain.App.IBCKeeper.ClientKeeper.GetClientState(
		ctxTarget, client.ClientID,
	)
	if !found {
		return
	}

	// always commit when updateClient and begin a new block
	client.App.Commit()
	commitID := client.App.LastCommitID()

	client.Header = nextHeader(client)
	client.App.BeginBlock(abci.RequestBeginBlock{Header: tmproto.Header{Height: client.Header.SignedHeader.Header.Height, Time: client.Header.GetTime()}})

	// Set HistoricalInfo on client chain after Commit
	ctxClient := client.GetContext()
	validator := staking.NewValidator(
		sdk.ValAddress(client.Vals.Validators[0].Address), client.Vals.Validators[0].PubKey, staking.Description{},
	)
	validator.Status = sdk.Bonded
	validator.Tokens = sdk.NewInt(1000000)
	validators := []staking.Validator{validator}
	histInfo := staking.HistoricalInfo{
		Header: tmproto.Header{
			AppHash: commitID.Hash,
		},
		Valset: validators,
	}
	client.App.StakingKeeper.SetHistoricalInfo(ctxClient, client.Header.SignedHeader.Header.Height, histInfo)

	consensusState := ibctmtypes.ConsensusState{
		Height:       client.Header.GetHeight(),
		Timestamp:    client.Header.GetTime(),
		Root:         commitmenttypes.NewMerkleRoot(commitID.Hash),
		ValidatorSet: ibctmtypes.ValSetFromTmTypes(client.Vals),
	}

	chain.App.IBCKeeper.ClientKeeper.SetClientConsensusState(
		ctxTarget, client.ClientID, client.Header.GetHeight(), consensusState,
	)
	chain.App.IBCKeeper.ClientKeeper.SetClientState(
		ctxTarget, ibctmtypes.NewClientState(client.ClientID, trustingPeriod, ubdPeriod, client.Header),
	)

	// _, _, err := simapp.SignCheckDeliver(
	// 	suite.T(),
	// 	suite.cdc,
	// 	suite.app.BaseApp,
	// 	ctx.BlockHeader(),
	// 	[]sdk.Msg{clienttypes.NewMsgUpdateClient(clientID, suite.header, accountAddress)},
	// 	[]uint64{baseAccount.GetAccountNumber()},
	// 	[]uint64{baseAccount.GetSequence()},
	// 	true, true, accountPrivKey,
	// )
	// suite.Require().NoError(err)
}

func (chain *TestChain) createConnection(
	connID, counterpartyConnID, clientID, counterpartyClientID string,
	state ibctypes.State,
) connectiontypes.ConnectionEnd {
	counterparty := connectiontypes.NewCounterparty(counterpartyClientID, counterpartyConnID, commitmenttypes.NewMerklePrefix(chain.App.IBCKeeper.ConnectionKeeper.GetCommitmentPrefix().Bytes()))
	connection := connectiontypes.ConnectionEnd{
		State:        state,
		ClientID:     clientID,
		Counterparty: counterparty,
		Versions:     connectiontypes.GetCompatibleVersions(),
	}
	ctx := chain.GetContext()
	chain.App.IBCKeeper.ConnectionKeeper.SetConnection(ctx, connID, connection)
	return connection
}

func (chain *TestChain) createChannel(
	portID, channelID, counterpartyPortID, counterpartyChannelID string,
	state ibctypes.State, order ibctypes.Order, connectionID string,
) channeltypes.Channel {
	counterparty := channeltypes.NewCounterparty(counterpartyPortID, counterpartyChannelID)
	channel := channeltypes.NewChannel(state, order, counterparty,
		[]string{connectionID}, "1.0",
	)
	ctx := chain.GetContext()
	chain.App.IBCKeeper.ChannelKeeper.SetChannel(ctx, portID, channelID, channel)
	return channel
}

func nextHeader(chain *TestChain) ibctmtypes.Header {
	return ibctmtypes.CreateTestHeader(chain.Header.SignedHeader.Header.ChainID, chain.Header.SignedHeader.Header.Height+1,
		chain.Header.GetTime().Add(time.Minute), chain.Vals, chain.Signers)
}<|MERGE_RESOLUTION|>--- conflicted
+++ resolved
@@ -14,11 +14,6 @@
 	"github.com/cosmos/cosmos-sdk/codec"
 	"github.com/cosmos/cosmos-sdk/simapp"
 	sdk "github.com/cosmos/cosmos-sdk/types"
-<<<<<<< HEAD
-	clientexported "github.com/cosmos/cosmos-sdk/x/ibc/02-client/exported"
-=======
-	connectionexported "github.com/cosmos/cosmos-sdk/x/ibc/03-connection/exported"
->>>>>>> a23b4ca7
 	connectiontypes "github.com/cosmos/cosmos-sdk/x/ibc/03-connection/types"
 	channeltypes "github.com/cosmos/cosmos-sdk/x/ibc/04-channel/types"
 	ibctmtypes "github.com/cosmos/cosmos-sdk/x/ibc/07-tendermint/types"
@@ -39,11 +34,6 @@
 	testChannel1   = "firstchannel"
 	testChannel2   = "secondchannel"
 
-<<<<<<< HEAD
-	testChannelVersion = "1.0"
-
-=======
->>>>>>> a23b4ca7
 	trustingPeriod time.Duration = time.Hour * 24 * 7 * 2
 	ubdPeriod      time.Duration = time.Hour * 24 * 7 * 3
 )
