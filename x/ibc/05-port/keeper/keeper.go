--- conflicted
+++ resolved
@@ -12,15 +12,6 @@
 
 // Keeper defines the IBC connection keeper
 type Keeper struct {
-<<<<<<< HEAD
-	ports map[string]bool
-}
-
-// NewKeeper creates a new IBC connection Keeper instance
-func NewKeeper() Keeper {
-	return Keeper{
-		ports: make(map[string]bool), // map of capability key names to port ids
-=======
 	scopedKeeper capability.ScopedKeeper
 }
 
@@ -28,7 +19,6 @@
 func NewKeeper(sck capability.ScopedKeeper) Keeper {
 	return Keeper{
 		scopedKeeper: sck,
->>>>>>> a23b4ca7
 	}
 }
 
