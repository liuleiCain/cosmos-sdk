--- conflicted
+++ resolved
@@ -31,11 +31,7 @@
 
 // MarshalClientState protobuf serializes an ClientState interface
 func MarshalClientState(cdc codec.BinaryMarshaler, clientStateI exported.ClientState) ([]byte, error) {
-<<<<<<< HEAD
-	return codec.MarshalIfc(cdc, clientStateI)
-=======
 	return cdc.MarshalInterface(clientStateI)
->>>>>>> a64bd8cd
 }
 
 // UnmarshalClientState returns an ClientState interface from raw encoded clientState
@@ -43,11 +39,7 @@
 // failure.
 func UnmarshalClientState(cdc codec.BinaryMarshaler, bz []byte) (exported.ClientState, error) {
 	var clientState exported.ClientState
-<<<<<<< HEAD
-	if err := codec.UnmarshalIfc(cdc, &clientState, bz); err != nil {
-=======
 	if err := cdc.UnmarshalInterface(bz, &clientState); err != nil {
->>>>>>> a64bd8cd
 		return nil, err
 	}
 
@@ -76,17 +68,9 @@
 	return bz
 }
 
-<<<<<<< HEAD
-// MarshalConsensusState marshals an ConsensusState interface. If the given type implements
-// the Marshaler interface, it is treated as a Proto-defined message and
-// serialized that way.
-func MarshalConsensusState(cdc codec.BinaryMarshaler, consensusStateI exported.ConsensusState) ([]byte, error) {
-	return codec.MarshalIfc(cdc, consensusStateI)
-=======
 // MarshalConsensusState protobuf serializes an ConsensusState interface
 func MarshalConsensusState(cdc codec.BinaryMarshaler, cs exported.ConsensusState) ([]byte, error) {
 	return cdc.MarshalInterface(cs)
->>>>>>> a64bd8cd
 }
 
 // UnmarshalConsensusState returns an ConsensusState interface from raw encoded clientState
@@ -94,11 +78,7 @@
 // failure.
 func UnmarshalConsensusState(cdc codec.BinaryMarshaler, bz []byte) (exported.ConsensusState, error) {
 	var consensusState exported.ConsensusState
-<<<<<<< HEAD
-	if err := codec.UnmarshalIfc(cdc, &consensusState, bz); err != nil {
-=======
 	if err := cdc.UnmarshalInterface(bz, &consensusState); err != nil {
->>>>>>> a64bd8cd
 		return nil, err
 	}
 
