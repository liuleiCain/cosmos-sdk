--- conflicted
+++ resolved
@@ -98,11 +98,7 @@
 		{
 			name: "successful update for a previous revision",
 			setup: func() {
-<<<<<<< HEAD
-				clientState = types.NewClientState(chainIDVersion1, types.DefaultTrustLevel, trustingPeriod, ubdPeriod, maxClockDrift, height, commitmenttypes.GetSDKSpecs(), upgradePath, false, false)
-=======
 				clientState = types.NewClientState(chainIDRevision1, types.DefaultTrustLevel, trustingPeriod, ubdPeriod, maxClockDrift, height, commitmenttypes.GetSDKSpecs(), upgradePath, false, false)
->>>>>>> a648325f
 				consensusState = types.NewConsensusState(suite.clientTime, commitmenttypes.NewMerkleRoot(suite.header.Header.GetAppHash()), suite.valsHash)
 				newHeader = suite.chainA.CreateTMClientHeader(chainIDRevision0, int64(height.RevisionHeight), heightMinus3, suite.headerTime, bothValSet, suite.valSet, bothSigners)
 				currentTime = suite.now
@@ -122,11 +118,7 @@
 		{
 			name: "unsuccessful update to a future revision",
 			setup: func() {
-<<<<<<< HEAD
-				clientState = types.NewClientState(chainIDVersion0, types.DefaultTrustLevel, trustingPeriod, ubdPeriod, maxClockDrift, height, commitmenttypes.GetSDKSpecs(), upgradePath, false, false)
-=======
 				clientState = types.NewClientState(chainIDRevision0, types.DefaultTrustLevel, trustingPeriod, ubdPeriod, maxClockDrift, height, commitmenttypes.GetSDKSpecs(), upgradePath, false, false)
->>>>>>> a648325f
 				consensusState = types.NewConsensusState(suite.clientTime, commitmenttypes.NewMerkleRoot(suite.header.Header.GetAppHash()), suite.valsHash)
 				newHeader = suite.chainA.CreateTMClientHeader(chainIDRevision1, 1, height, suite.headerTime, suite.valSet, suite.valSet, signers)
 				currentTime = suite.now
@@ -136,11 +128,7 @@
 		{
 			name: "unsuccessful update: header height revision and trusted height revision mismatch",
 			setup: func() {
-<<<<<<< HEAD
-				clientState = types.NewClientState(chainIDVersion1, types.DefaultTrustLevel, trustingPeriod, ubdPeriod, maxClockDrift, clienttypes.NewHeight(1, 1), commitmenttypes.GetSDKSpecs(), upgradePath, false, false)
-=======
 				clientState = types.NewClientState(chainIDRevision1, types.DefaultTrustLevel, trustingPeriod, ubdPeriod, maxClockDrift, clienttypes.NewHeight(1, 1), commitmenttypes.GetSDKSpecs(), upgradePath, false, false)
->>>>>>> a648325f
 				consensusState = types.NewConsensusState(suite.clientTime, commitmenttypes.NewMerkleRoot(suite.header.Header.GetAppHash()), suite.valsHash)
 				newHeader = suite.chainA.CreateTMClientHeader(chainIDRevision1, 3, height, suite.headerTime, suite.valSet, suite.valSet, signers)
 				currentTime = suite.now
@@ -233,11 +221,7 @@
 		{
 			name: "header height < consensus height",
 			setup: func() {
-<<<<<<< HEAD
-				clientState = types.NewClientState(chainID, types.DefaultTrustLevel, trustingPeriod, ubdPeriod, maxClockDrift, clienttypes.NewHeight(height.VersionNumber, heightPlus5.VersionHeight), commitmenttypes.GetSDKSpecs(), upgradePath, false, false)
-=======
 				clientState = types.NewClientState(chainID, types.DefaultTrustLevel, trustingPeriod, ubdPeriod, maxClockDrift, clienttypes.NewHeight(height.RevisionNumber, heightPlus5.RevisionHeight), commitmenttypes.GetSDKSpecs(), upgradePath, false, false)
->>>>>>> a648325f
 				consensusState = types.NewConsensusState(suite.clientTime, commitmenttypes.NewMerkleRoot(suite.header.Header.GetAppHash()), suite.valsHash)
 				// Make new header at height less than latest client state
 				newHeader = suite.chainA.CreateTMClientHeader(chainID, int64(heightMinus1.RevisionHeight), height, suite.headerTime, suite.valSet, suite.valSet, signers)
