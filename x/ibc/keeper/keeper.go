package keeper

import (
	"github.com/cosmos/cosmos-sdk/codec"
	sdk "github.com/cosmos/cosmos-sdk/types"
	"github.com/cosmos/cosmos-sdk/x/capability"
	client "github.com/cosmos/cosmos-sdk/x/ibc/02-client"
	connection "github.com/cosmos/cosmos-sdk/x/ibc/03-connection"
	channel "github.com/cosmos/cosmos-sdk/x/ibc/04-channel"
	port "github.com/cosmos/cosmos-sdk/x/ibc/05-port"
)

// Keeper defines each ICS keeper for IBC
type Keeper struct {
	ClientKeeper     client.Keeper
	ConnectionKeeper connection.Keeper
	ChannelKeeper    channel.Keeper
	PortKeeper       port.Keeper
	Router           *port.Router
}

// NewKeeper creates a new ibc Keeper
func NewKeeper(
	cdc *codec.Codec, key sdk.StoreKey, stakingKeeper client.StakingKeeper, scopedKeeper capability.ScopedKeeper,
) Keeper {
	clientKeeper := client.NewKeeper(cdc, key, stakingKeeper)
	connectionKeeper := connection.NewKeeper(cdc, key, clientKeeper)
<<<<<<< HEAD
	portKeeper := port.NewKeeper()
	channelKeeper := channel.NewKeeper(cdc, key, clientKeeper, connectionKeeper, portKeeper)
=======
	portKeeper := port.NewKeeper(scopedKeeper)
	channelKeeper := channel.NewKeeper(cdc, key, clientKeeper, connectionKeeper, portKeeper, scopedKeeper)
>>>>>>> a23b4ca7

	return Keeper{
		ClientKeeper:     clientKeeper,
		ConnectionKeeper: connectionKeeper,
		ChannelKeeper:    channelKeeper,
		PortKeeper:       portKeeper,
	}
}

// Set the Router in IBC Keeper and seal it
func (k Keeper) SetRouter(rtr *port.Router) {
	k.Router = rtr
	k.Router.Seal()
}<|MERGE_RESOLUTION|>--- conflicted
+++ resolved
@@ -25,13 +25,8 @@
 ) Keeper {
 	clientKeeper := client.NewKeeper(cdc, key, stakingKeeper)
 	connectionKeeper := connection.NewKeeper(cdc, key, clientKeeper)
-<<<<<<< HEAD
-	portKeeper := port.NewKeeper()
-	channelKeeper := channel.NewKeeper(cdc, key, clientKeeper, connectionKeeper, portKeeper)
-=======
 	portKeeper := port.NewKeeper(scopedKeeper)
 	channelKeeper := channel.NewKeeper(cdc, key, clientKeeper, connectionKeeper, portKeeper, scopedKeeper)
->>>>>>> a23b4ca7
 
 	return Keeper{
 		ClientKeeper:     clientKeeper,
