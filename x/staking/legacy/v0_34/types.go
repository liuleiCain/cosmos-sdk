// DONTCOVER
// nolint
package v0_34

import (
	"github.com/cosmos/cosmos-sdk/codec/legacy_global"
	"time"

	"github.com/tendermint/tendermint/crypto"

<<<<<<< HEAD
=======
	"github.com/cosmos/cosmos-sdk/codec/legacy"
>>>>>>> 65ea3053
	sdk "github.com/cosmos/cosmos-sdk/types"
)

const (
	ModuleName = "staking"
)

type (
	Pool struct {
		NotBondedTokens sdk.Int `json:"not_bonded_tokens"`
		BondedTokens    sdk.Int `json:"bonded_tokens"`
	}

	Params struct {
		UnbondingTime time.Duration `json:"unbonding_time"`
		MaxValidators uint16        `json:"max_validators"`
		MaxEntries    uint16        `json:"max_entries"`
		BondDenom     string        `json:"bond_denom"`
	}

	LastValidatorPower struct {
		Address sdk.ValAddress
		Power   int64
	}

	Description struct {
		Moniker  string `json:"moniker"`
		Identity string `json:"identity"`
		Website  string `json:"website"`
		Details  string `json:"details"`
	}

	Commission struct {
		Rate          sdk.Dec   `json:"rate"`
		MaxRate       sdk.Dec   `json:"max_rate"`
		MaxChangeRate sdk.Dec   `json:"max_change_rate"`
		UpdateTime    time.Time `json:"update_time"`
	}

	bechValidator struct {
		OperatorAddress         sdk.ValAddress `json:"operator_address"`    // the bech32 address of the validator's operator
		ConsPubKey              string         `json:"consensus_pubkey"`    // the bech32 consensus public key of the validator
		Jailed                  bool           `json:"jailed"`              // has the validator been jailed from bonded status?
		Status                  sdk.BondStatus `json:"status"`              // validator status (bonded/unbonding/unbonded)
		Tokens                  sdk.Int        `json:"tokens"`              // delegated tokens (incl. self-delegation)
		DelegatorShares         sdk.Dec        `json:"delegator_shares"`    // total shares issued to a validator's delegators
		Description             Description    `json:"description"`         // description terms for the validator
		UnbondingHeight         int64          `json:"unbonding_height"`    // if unbonding, height at which this validator has begun unbonding
		UnbondingCompletionTime time.Time      `json:"unbonding_time"`      // if unbonding, min time for the validator to complete unbonding
		Commission              Commission     `json:"commission"`          // commission parameters
		MinSelfDelegation       sdk.Int        `json:"min_self_delegation"` // minimum self delegation
	}

	Validator struct {
		OperatorAddress         sdk.ValAddress `json:"operator_address"`
		ConsPubKey              crypto.PubKey  `json:"consensus_pubkey"`
		Jailed                  bool           `json:"jailed"`
		Status                  sdk.BondStatus `json:"status"`
		Tokens                  sdk.Int        `json:"tokens"`
		DelegatorShares         sdk.Dec        `json:"delegator_shares"`
		Description             Description    `json:"description"`
		UnbondingHeight         int64          `json:"unbonding_height"`
		UnbondingCompletionTime time.Time      `json:"unbonding_time"`
		Commission              Commission     `json:"commission"`
		MinSelfDelegation       sdk.Int        `json:"min_self_delegation"`
	}

	Validators []Validator

	Delegation struct {
		DelegatorAddress sdk.AccAddress `json:"delegator_address"`
		ValidatorAddress sdk.ValAddress `json:"validator_address"`
		Shares           sdk.Dec        `json:"shares"`
	}

	Delegations []Delegation

	UnbondingDelegationEntry struct {
		CreationHeight int64     `json:"creation_height"`
		CompletionTime time.Time `json:"completion_time"`
		InitialBalance sdk.Int   `json:"initial_balance"`
		Balance        sdk.Int   `json:"balance"`
	}

	UnbondingDelegation struct {
		DelegatorAddress sdk.AccAddress             `json:"delegator_address"`
		ValidatorAddress sdk.ValAddress             `json:"validator_address"`
		Entries          []UnbondingDelegationEntry `json:"entries"`
	}

	RedelegationEntry struct {
		CreationHeight int64     `json:"creation_height"`
		CompletionTime time.Time `json:"completion_time"`
		InitialBalance sdk.Int   `json:"initial_balance"`
		SharesDst      sdk.Dec   `json:"shares_dst"`
	}

	Redelegation struct {
		DelegatorAddress    sdk.AccAddress      `json:"delegator_address"`
		ValidatorSrcAddress sdk.ValAddress      `json:"validator_src_address"`
		ValidatorDstAddress sdk.ValAddress      `json:"validator_dst_address"`
		Entries             []RedelegationEntry `json:"entries"`
	}

	GenesisState struct {
		Pool                 Pool                  `json:"pool"`
		Params               Params                `json:"params"`
		LastTotalPower       sdk.Int               `json:"last_total_power"`
		LastValidatorPowers  []LastValidatorPower  `json:"last_validator_powers"`
		Validators           Validators            `json:"validators"`
		Delegations          Delegations           `json:"delegations"`
		UnbondingDelegations []UnbondingDelegation `json:"unbonding_delegations"`
		Redelegations        []Redelegation        `json:"redelegations"`
		Exported             bool                  `json:"exported"`
	}
)

func (v Validator) MarshalJSON() ([]byte, error) {
	bechConsPubKey, err := sdk.Bech32ifyPubKey(sdk.Bech32PubKeyTypeConsPub, v.ConsPubKey)
	if err != nil {
		return nil, err
	}

<<<<<<< HEAD
	return legacy_global.Cdc.MarshalJSON(bechValidator{
=======
	return legacy.Cdc.MarshalJSON(bechValidator{
>>>>>>> 65ea3053
		OperatorAddress:         v.OperatorAddress,
		ConsPubKey:              bechConsPubKey,
		Jailed:                  v.Jailed,
		Status:                  v.Status,
		Tokens:                  v.Tokens,
		DelegatorShares:         v.DelegatorShares,
		Description:             v.Description,
		UnbondingHeight:         v.UnbondingHeight,
		UnbondingCompletionTime: v.UnbondingCompletionTime,
		MinSelfDelegation:       v.MinSelfDelegation,
		Commission:              v.Commission,
	})
}

// UnmarshalJSON unmarshals the validator from JSON using Bech32
func (v *Validator) UnmarshalJSON(data []byte) error {
	bv := &bechValidator{}
<<<<<<< HEAD
	if err := legacy_global.Cdc.UnmarshalJSON(data, bv); err != nil {
=======
	if err := legacy.Cdc.UnmarshalJSON(data, bv); err != nil {
>>>>>>> 65ea3053
		return err
	}
	consPubKey, err := sdk.GetPubKeyFromBech32(sdk.Bech32PubKeyTypeConsPub, bv.ConsPubKey)
	if err != nil {
		return err
	}
	*v = Validator{
		OperatorAddress:         bv.OperatorAddress,
		ConsPubKey:              consPubKey,
		Jailed:                  bv.Jailed,
		Tokens:                  bv.Tokens,
		Status:                  bv.Status,
		DelegatorShares:         bv.DelegatorShares,
		Description:             bv.Description,
		UnbondingHeight:         bv.UnbondingHeight,
		UnbondingCompletionTime: bv.UnbondingCompletionTime,
		Commission:              bv.Commission,
		MinSelfDelegation:       bv.MinSelfDelegation,
	}
	return nil
}<|MERGE_RESOLUTION|>--- conflicted
+++ resolved
@@ -8,10 +8,7 @@
 
 	"github.com/tendermint/tendermint/crypto"
 
-<<<<<<< HEAD
-=======
 	"github.com/cosmos/cosmos-sdk/codec/legacy"
->>>>>>> 65ea3053
 	sdk "github.com/cosmos/cosmos-sdk/types"
 )
 
@@ -135,11 +132,7 @@
 		return nil, err
 	}
 
-<<<<<<< HEAD
-	return legacy_global.Cdc.MarshalJSON(bechValidator{
-=======
 	return legacy.Cdc.MarshalJSON(bechValidator{
->>>>>>> 65ea3053
 		OperatorAddress:         v.OperatorAddress,
 		ConsPubKey:              bechConsPubKey,
 		Jailed:                  v.Jailed,
@@ -157,11 +150,7 @@
 // UnmarshalJSON unmarshals the validator from JSON using Bech32
 func (v *Validator) UnmarshalJSON(data []byte) error {
 	bv := &bechValidator{}
-<<<<<<< HEAD
-	if err := legacy_global.Cdc.UnmarshalJSON(data, bv); err != nil {
-=======
 	if err := legacy.Cdc.UnmarshalJSON(data, bv); err != nil {
->>>>>>> 65ea3053
 		return err
 	}
 	consPubKey, err := sdk.GetPubKeyFromBech32(sdk.Bech32PubKeyTypeConsPub, bv.ConsPubKey)
