--- conflicted
+++ resolved
@@ -18,17 +18,7 @@
 // InitChain implements the ABCI interface. It runs the initialization logic
 // directly on the CommitMultiStore.
 func (app *BaseApp) InitChain(req abci.RequestInitChain) (res abci.ResponseInitChain) {
-<<<<<<< HEAD
-	// stash the consensus params in the cms main store and memoize
-	if req.ConsensusParams != nil {
-		app.setConsensusParams(req.ConsensusParams)
-		app.storeConsensusParams(req.ConsensusParams)
-	}
-
 	initHeader := tmproto.Header{ChainID: req.ChainId, Time: req.Time}
-=======
-	initHeader := abci.Header{ChainID: req.ChainId, Time: req.Time}
->>>>>>> d2471841
 
 	// initialize the deliver state and check state with a correct header
 	app.setDeliverState(initHeader)
