package tx

import (
	fmt "fmt"

	codectypes "github.com/cosmos/cosmos-sdk/codec/types"
	sdk "github.com/cosmos/cosmos-sdk/types"
<<<<<<< HEAD
	"github.com/tendermint/tendermint/crypto"
)

var _, _, _, _ codectypes.UnpackInterfacesMessage = &Tx{}, &TxBody{}, &AuthInfo{}, &SignerInfo{}

// UnpackInterfaces implements the UnpackInterfaceMessages.UnpackInterfaces method
func (m *Tx) UnpackInterfaces(unpacker codectypes.AnyUnpacker) error {
	if m.Body != nil {
		if err := m.Body.UnpackInterfaces(unpacker); err != nil {
			return err
		}
=======
	sdkerrors "github.com/cosmos/cosmos-sdk/types/errors"
)

// MaxGasWanted defines the max gas allowed.
const MaxGasWanted = uint64((1 << 63) - 1)

var _, _ codectypes.UnpackInterfacesMessage = &Tx{}, &TxBody{}
var _ sdk.Tx = &Tx{}

// GetMsgs implements the GetMsgs method on sdk.Tx.
func (t *Tx) GetMsgs() []sdk.Msg {
	if t == nil || t.Body == nil {
		return nil
	}

	anys := t.Body.Messages
	res := make([]sdk.Msg, len(anys))
	for i, any := range anys {
		msg := any.GetCachedValue().(sdk.Msg)
		res[i] = msg
	}
	return res
}

// ValidateBasic implements the ValidateBasic method on sdk.Tx.
func (t *Tx) ValidateBasic() error {
	if t == nil {
		return fmt.Errorf("bad Tx")
	}

	body := t.Body
	if body == nil {
		return fmt.Errorf("missing TxBody")
	}

	authInfo := t.AuthInfo
	if authInfo == nil {
		return fmt.Errorf("missing AuthInfo")
	}

	fee := authInfo.Fee
	if fee == nil {
		return fmt.Errorf("missing fee")
	}

	if fee.GasLimit > MaxGasWanted {
		return sdkerrors.Wrapf(
			sdkerrors.ErrInvalidRequest,
			"invalid gas supplied; %d > %d", fee.GasLimit, MaxGasWanted,
		)
	}

	if fee.Amount.IsAnyNegative() {
		return sdkerrors.Wrapf(
			sdkerrors.ErrInsufficientFee,
			"invalid fee provided: %s", fee.Amount,
		)
	}

	sigs := t.Signatures

	if len(sigs) == 0 {
		return sdkerrors.ErrNoSignatures
	}

	if len(sigs) != len(t.GetSigners()) {
		return sdkerrors.Wrapf(
			sdkerrors.ErrUnauthorized,
			"wrong number of signers; expected %d, got %d", t.GetSigners(), len(sigs),
		)
	}

	return nil
}

// GetSigners retrieves all the signers of a tx.
func (t *Tx) GetSigners() []sdk.AccAddress {
	var signers []sdk.AccAddress
	seen := map[string]bool{}

	for _, msg := range t.GetMsgs() {
		for _, addr := range msg.GetSigners() {
			if !seen[addr.String()] {
				signers = append(signers, addr)
				seen[addr.String()] = true
			}
		}
	}

	return signers
}

// UnpackInterfaces implements the UnpackInterfaceMessages.UnpackInterfaces method
func (t *Tx) UnpackInterfaces(unpacker codectypes.AnyUnpacker) error {
	if t.Body != nil {
		return t.Body.UnpackInterfaces(unpacker)
>>>>>>> 0934a00d
	}

	if m.AuthInfo != nil {
		return m.AuthInfo.UnpackInterfaces(unpacker)
	}

	return nil
}

// UnpackInterfaces implements the UnpackInterfaceMessages.UnpackInterfaces method
func (m *TxBody) UnpackInterfaces(unpacker codectypes.AnyUnpacker) error {
	for _, any := range m.Messages {
		var msg sdk.Msg
		err := unpacker.UnpackAny(any, &msg)
		if err != nil {
			return err
		}
	}
	return nil
}

<<<<<<< HEAD
// UnpackInterfaces implements the UnpackInterfaceMessages.UnpackInterfaces method
func (m *AuthInfo) UnpackInterfaces(unpacker codectypes.AnyUnpacker) error {
	for _, signerInfo := range m.SignerInfos {
		err := signerInfo.UnpackInterfaces(unpacker)
		if err != nil {
			return err
		}
	}
	return nil
}

// UnpackInterfaces implements the UnpackInterfaceMessages.UnpackInterfaces method
func (m *SignerInfo) UnpackInterfaces(unpacker codectypes.AnyUnpacker) error {
	var pubKey crypto.PubKey
	err := unpacker.UnpackAny(m.PublicKey, &pubKey)
	if err != nil {
		return err
	}

	return nil
=======
// RegisterInterfaces registers the sdk.Tx interface.
func RegisterInterfaces(registry codectypes.InterfaceRegistry) {
	registry.RegisterInterface("cosmos.tx.v1beta1.Tx", (*sdk.Tx)(nil))
	registry.RegisterImplementations((*sdk.Tx)(nil), &Tx{})
>>>>>>> 0934a00d
}<|MERGE_RESOLUTION|>--- conflicted
+++ resolved
@@ -5,22 +5,14 @@
 
 	codectypes "github.com/cosmos/cosmos-sdk/codec/types"
 	sdk "github.com/cosmos/cosmos-sdk/types"
-<<<<<<< HEAD
 	"github.com/tendermint/tendermint/crypto"
+	sdkerrors "github.com/cosmos/cosmos-sdk/types/errors"
 )
 
 var _, _, _, _ codectypes.UnpackInterfacesMessage = &Tx{}, &TxBody{}, &AuthInfo{}, &SignerInfo{}
 
-// UnpackInterfaces implements the UnpackInterfaceMessages.UnpackInterfaces method
-func (m *Tx) UnpackInterfaces(unpacker codectypes.AnyUnpacker) error {
-	if m.Body != nil {
-		if err := m.Body.UnpackInterfaces(unpacker); err != nil {
-			return err
-		}
-=======
-	sdkerrors "github.com/cosmos/cosmos-sdk/types/errors"
-)
 
+	
 // MaxGasWanted defines the max gas allowed.
 const MaxGasWanted = uint64((1 << 63) - 1)
 
@@ -111,12 +103,11 @@
 }
 
 // UnpackInterfaces implements the UnpackInterfaceMessages.UnpackInterfaces method
-func (t *Tx) UnpackInterfaces(unpacker codectypes.AnyUnpacker) error {
-	if t.Body != nil {
-		return t.Body.UnpackInterfaces(unpacker)
->>>>>>> 0934a00d
-	}
-
+func (m *Tx) UnpackInterfaces(unpacker codectypes.AnyUnpacker) error {
+	if m.Body != nil {
+		if err := m.Body.UnpackInterfaces(unpacker); err != nil {
+			return err
+		}
 	if m.AuthInfo != nil {
 		return m.AuthInfo.UnpackInterfaces(unpacker)
 	}
@@ -136,7 +127,6 @@
 	return nil
 }
 
-<<<<<<< HEAD
 // UnpackInterfaces implements the UnpackInterfaceMessages.UnpackInterfaces method
 func (m *AuthInfo) UnpackInterfaces(unpacker codectypes.AnyUnpacker) error {
 	for _, signerInfo := range m.SignerInfos {
@@ -157,10 +147,10 @@
 	}
 
 	return nil
-=======
+}
+
 // RegisterInterfaces registers the sdk.Tx interface.
 func RegisterInterfaces(registry codectypes.InterfaceRegistry) {
 	registry.RegisterInterface("cosmos.tx.v1beta1.Tx", (*sdk.Tx)(nil))
 	registry.RegisterImplementations((*sdk.Tx)(nil), &Tx{})
->>>>>>> 0934a00d
 }