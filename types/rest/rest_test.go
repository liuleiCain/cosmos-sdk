package rest_test

import (
	"errors"
	"github.com/cosmos/cosmos-sdk/codec/legacy_global"
	"io"
	"io/ioutil"
	"net/http"
	"net/http/httptest"
	"sort"
	"strings"
	"testing"

	"github.com/spf13/viper"
	"github.com/stretchr/testify/require"
	"github.com/tendermint/tendermint/crypto"
	"github.com/tendermint/tendermint/crypto/secp256k1"

	"github.com/cosmos/cosmos-sdk/client"
	"github.com/cosmos/cosmos-sdk/client/flags"
	"github.com/cosmos/cosmos-sdk/codec"
	cryptocodec "github.com/cosmos/cosmos-sdk/crypto/codec"
	"github.com/cosmos/cosmos-sdk/types"
	"github.com/cosmos/cosmos-sdk/types/rest"
)

func TestBaseReq_Sanitize(t *testing.T) {
	t.Parallel()
	sanitized := rest.BaseReq{ChainID: "   test",
		Memo:          "memo     ",
		From:          " cosmos1cq0sxam6x4l0sv9yz3a2vlqhdhvt2k6jtgcse0 ",
		Gas:           " ",
		GasAdjustment: "  0.3",
	}.Sanitize()
	require.Equal(t, rest.BaseReq{ChainID: "test",
		Memo:          "memo",
		From:          "cosmos1cq0sxam6x4l0sv9yz3a2vlqhdhvt2k6jtgcse0",
		Gas:           "",
		GasAdjustment: "0.3",
	}, sanitized)
}

func TestBaseReq_ValidateBasic(t *testing.T) {
	fromAddr := "cosmos1cq0sxam6x4l0sv9yz3a2vlqhdhvt2k6jtgcse0"
	tenstakes, err := types.ParseCoins("10stake")
	require.NoError(t, err)
	onestake, err := types.ParseDecCoins("1.0stake")
	require.NoError(t, err)

	req1 := rest.NewBaseReq(
		fromAddr, "", "nonempty", "", "", 0, 0, tenstakes, nil, false,
	)
	req2 := rest.NewBaseReq(
		"", "", "nonempty", "", "", 0, 0, tenstakes, nil, false,
	)
	req3 := rest.NewBaseReq(
		fromAddr, "", "", "", "", 0, 0, tenstakes, nil, false,
	)
	req4 := rest.NewBaseReq(
		fromAddr, "", "nonempty", "", "", 0, 0, tenstakes, onestake, false,
	)
	req5 := rest.NewBaseReq(
		fromAddr, "", "nonempty", "", "", 0, 0, types.Coins{}, types.DecCoins{}, false,
	)

	tests := []struct {
		name string
		req  rest.BaseReq
		w    http.ResponseWriter
		want bool
	}{
		{"ok", req1, httptest.NewRecorder(), true},
		{"neither fees nor gasprices provided", req5, httptest.NewRecorder(), true},
		{"empty from", req2, httptest.NewRecorder(), false},
		{"empty chain-id", req3, httptest.NewRecorder(), false},
		{"fees and gasprices provided", req4, httptest.NewRecorder(), false},
	}
	for _, tt := range tests {
		tt := tt
		t.Run(tt.name, func(t *testing.T) {
			require.Equal(t, tt.want, tt.req.ValidateBasic(tt.w))
		})
	}
}

func TestParseHTTPArgs(t *testing.T) {
	t.Parallel()
	req0 := mustNewRequest(t, "", "/", nil)
	req1 := mustNewRequest(t, "", "/?limit=5", nil)
	req2 := mustNewRequest(t, "", "/?page=5", nil)
	req3 := mustNewRequest(t, "", "/?page=5&limit=5", nil)

	reqE1 := mustNewRequest(t, "", "/?page=-1", nil)
	reqE2 := mustNewRequest(t, "", "/?limit=-1", nil)
	req4 := mustNewRequest(t, "", "/?foo=faa", nil)

	reqTxH := mustNewRequest(t, "", "/?tx.minheight=12&tx.maxheight=14", nil)

	tests := []struct {
		name  string
		req   *http.Request
		w     http.ResponseWriter
		tags  []string
		page  int
		limit int
		err   bool
	}{
		{"no params", req0, httptest.NewRecorder(), []string{}, rest.DefaultPage, rest.DefaultLimit, false},
		{"Limit", req1, httptest.NewRecorder(), []string{}, rest.DefaultPage, 5, false},
		{"Page", req2, httptest.NewRecorder(), []string{}, 5, rest.DefaultLimit, false},
		{"Page and limit", req3, httptest.NewRecorder(), []string{}, 5, 5, false},

		{"error page 0", reqE1, httptest.NewRecorder(), []string{}, rest.DefaultPage, rest.DefaultLimit, true},
		{"error limit 0", reqE2, httptest.NewRecorder(), []string{}, rest.DefaultPage, rest.DefaultLimit, true},

		{"tags", req4, httptest.NewRecorder(), []string{"foo='faa'"}, rest.DefaultPage, rest.DefaultLimit, false},
		{"tags", reqTxH, httptest.NewRecorder(), []string{"tx.height<=14", "tx.height>=12"}, rest.DefaultPage, rest.DefaultLimit, false},
	}
	for _, tt := range tests {
		tt := tt
		t.Run(tt.name, func(t *testing.T) {
			tags, page, limit, err := rest.ParseHTTPArgs(tt.req)

			sort.Strings(tags)

			if tt.err {
				require.NotNil(t, err)
			} else {
				require.Nil(t, err)
				require.Equal(t, tt.tags, tags)
				require.Equal(t, tt.page, page)
				require.Equal(t, tt.limit, limit)
			}
		})
	}
}

func TestParseQueryHeight(t *testing.T) {
	t.Parallel()
	var emptyHeight int64
	height := int64(1256756)

	req0 := mustNewRequest(t, "", "/", nil)
	req1 := mustNewRequest(t, "", "/?height=1256756", nil)
	req2 := mustNewRequest(t, "", "/?height=456yui4567", nil)
	req3 := mustNewRequest(t, "", "/?height=-1", nil)

	tests := []struct {
		name           string
		req            *http.Request
		w              http.ResponseWriter
		clientCtx      client.Context
		expectedHeight int64
		expectedOk     bool
	}{
		{"no height", req0, httptest.NewRecorder(), client.Context{}, emptyHeight, true},
		{"height", req1, httptest.NewRecorder(), client.Context{}, height, true},
		{"invalid height", req2, httptest.NewRecorder(), client.Context{}, emptyHeight, false},
		{"negative height", req3, httptest.NewRecorder(), client.Context{}, emptyHeight, false},
	}
	for _, tt := range tests {
		tt := tt
		t.Run(tt.name, func(t *testing.T) {
			clientCtx, ok := rest.ParseQueryHeightOrReturnBadRequest(tt.w, tt.clientCtx, tt.req)
			if tt.expectedOk {
				require.True(t, ok)
				require.Equal(t, tt.expectedHeight, clientCtx.Height)
			} else {
				require.False(t, ok)
				require.Empty(t, tt.expectedHeight, clientCtx.Height)
			}
		})
	}
}

func TestProcessPostResponse(t *testing.T) {
	// mock account
	// PubKey field ensures amino encoding is used first since standard
	// JSON encoding will panic on crypto.PubKey

	t.Parallel()
	type mockAccount struct {
		Address       types.AccAddress `json:"address"`
		Coins         types.Coins      `json:"coins"`
		PubKey        crypto.PubKey    `json:"public_key"`
		AccountNumber uint64           `json:"account_number"`
		Sequence      uint64           `json:"sequence"`
	}

	// setup
	viper.Set(flags.FlagOffline, true)
	ctx := client.NewContext()
	height := int64(194423)

	privKey := secp256k1.GenPrivKey()
	pubKey := privKey.PubKey()
	addr := types.AccAddress(pubKey.Address())
	coins := types.NewCoins(types.NewCoin("atom", types.NewInt(100)), types.NewCoin("tree", types.NewInt(125)))
	accNumber := uint64(104)
	sequence := uint64(32)

	acc := mockAccount{addr, coins, pubKey, accNumber, sequence}
	cdc := codec.New()
<<<<<<< HEAD
	legacy_global.RegisterCrypto(cdc)
=======
	cryptocodec.RegisterCrypto(cdc)
>>>>>>> 65ea3053
	cdc.RegisterConcrete(&mockAccount{}, "cosmos-sdk/mockAccount", nil)
	ctx = ctx.WithCodec(cdc)

	// setup expected results
	jsonNoIndent, err := ctx.Codec.MarshalJSON(acc)
	require.Nil(t, err)

	respNoIndent := rest.NewResponseWithHeight(height, jsonNoIndent)
	expectedNoIndent, err := ctx.Codec.MarshalJSON(respNoIndent)
	require.Nil(t, err)

	expectedWithIndent, err := codec.MarshalIndentFromJSON(expectedNoIndent)
	require.Nil(t, err)

	// check that negative height writes an error
	w := httptest.NewRecorder()
	ctx = ctx.WithHeight(-1)
	rest.PostProcessResponse(w, ctx, acc)
	require.Equal(t, http.StatusInternalServerError, w.Code)

	// check that height returns expected response
	ctx = ctx.WithHeight(height)
	runPostProcessResponse(t, ctx, acc, expectedNoIndent, false)

	// check height with indent
	runPostProcessResponse(t, ctx, acc, expectedWithIndent, true)
}

func TestReadRESTReq(t *testing.T) {
	t.Parallel()
	reqBody := ioutil.NopCloser(strings.NewReader(`{"chain_id":"alessio","memo":"text"}`))
	req := &http.Request{Body: reqBody}
	w := httptest.NewRecorder()
	var br rest.BaseReq

	// test OK
	rest.ReadRESTReq(w, req, codec.New(), &br)
	res := w.Result() //nolint:bodyclose
	t.Cleanup(func() { res.Body.Close() })
	require.Equal(t, rest.BaseReq{ChainID: "alessio", Memo: "text"}, br)
	require.Equal(t, http.StatusOK, res.StatusCode)

	// test non valid JSON
	reqBody = ioutil.NopCloser(strings.NewReader(`MALFORMED`))
	req = &http.Request{Body: reqBody}
	br = rest.BaseReq{}
	w = httptest.NewRecorder()
	rest.ReadRESTReq(w, req, codec.New(), &br)
	require.Equal(t, br, br)
	res = w.Result() //nolint:bodyclose
	t.Cleanup(func() { res.Body.Close() })
	require.Equal(t, http.StatusBadRequest, res.StatusCode)
}

func TestWriteSimulationResponse(t *testing.T) {
	t.Parallel()
	w := httptest.NewRecorder()
	rest.WriteSimulationResponse(w, codec.New(), 10)
	res := w.Result() //nolint:bodyclose
	t.Cleanup(func() { res.Body.Close() })
	require.Equal(t, http.StatusOK, res.StatusCode)
	bs, err := ioutil.ReadAll(res.Body)
	require.NoError(t, err)
	t.Cleanup(func() { res.Body.Close() })
	require.Equal(t, `{"gas_estimate":"10"}`, string(bs))
}

func TestParseUint64OrReturnBadRequest(t *testing.T) {
	t.Parallel()
	w := httptest.NewRecorder()
	_, ok := rest.ParseUint64OrReturnBadRequest(w, "100")
	require.True(t, ok)
	require.Equal(t, http.StatusOK, w.Result().StatusCode) //nolint:bodyclose

	w = httptest.NewRecorder()
	_, ok = rest.ParseUint64OrReturnBadRequest(w, "-100")
	require.False(t, ok)
	require.Equal(t, http.StatusBadRequest, w.Result().StatusCode) //nolint:bodyclose
}

func TestParseFloat64OrReturnBadRequest(t *testing.T) {
	t.Parallel()
	w := httptest.NewRecorder()
	_, ok := rest.ParseFloat64OrReturnBadRequest(w, "100", 0)
	require.True(t, ok)
	require.Equal(t, http.StatusOK, w.Result().StatusCode) //nolint:bodyclose

	w = httptest.NewRecorder()
	_, ok = rest.ParseFloat64OrReturnBadRequest(w, "bad request", 0)
	require.False(t, ok)
	require.Equal(t, http.StatusBadRequest, w.Result().StatusCode) //nolint:bodyclose

	w = httptest.NewRecorder()
	ret, ok := rest.ParseFloat64OrReturnBadRequest(w, "", 9.0)
	require.Equal(t, float64(9), ret)
	require.True(t, ok)
	require.Equal(t, http.StatusOK, w.Result().StatusCode) //nolint:bodyclose
}

func TestParseQueryParamBool(t *testing.T) {
	req := httptest.NewRequest("GET", "/target?boolean=true", nil)
	require.True(t, rest.ParseQueryParamBool(req, "boolean"))
	require.False(t, rest.ParseQueryParamBool(req, "nokey"))
	req = httptest.NewRequest("GET", "/target?boolean=false", nil)
	require.False(t, rest.ParseQueryParamBool(req, "boolean"))
	require.False(t, rest.ParseQueryParamBool(req, ""))
}

func TestPostProcessResponseBare(t *testing.T) {
	t.Parallel()

	// write bytes
	clientCtx := client.Context{}
	w := httptest.NewRecorder()
	bs := []byte("text string")

	rest.PostProcessResponseBare(w, clientCtx, bs)

	res := w.Result() //nolint:bodyclose
	require.Equal(t, http.StatusOK, res.StatusCode)

	got, err := ioutil.ReadAll(res.Body)
	require.NoError(t, err)

	t.Cleanup(func() { res.Body.Close() })
	require.Equal(t, "text string", string(got))

	// write struct and indent response
	clientCtx = client.Context{Indent: true}.WithCodec(codec.New())
	w = httptest.NewRecorder()
	data := struct {
		X int    `json:"x"`
		S string `json:"s"`
	}{X: 10, S: "test"}

	rest.PostProcessResponseBare(w, clientCtx, data)

	res = w.Result() //nolint:bodyclose
	require.Equal(t, http.StatusOK, res.StatusCode)

	got, err = ioutil.ReadAll(res.Body)
	require.NoError(t, err)

	t.Cleanup(func() { res.Body.Close() })
	require.Equal(t, `{
  "s": "test",
  "x": "10"
}`, string(got))

	// write struct, don't indent response
	clientCtx = client.Context{Indent: false}.WithCodec(codec.New())
	w = httptest.NewRecorder()
	data = struct {
		X int    `json:"x"`
		S string `json:"s"`
	}{X: 10, S: "test"}

	rest.PostProcessResponseBare(w, clientCtx, data)

	res = w.Result() //nolint:bodyclose
	require.Equal(t, http.StatusOK, res.StatusCode)

	got, err = ioutil.ReadAll(res.Body)
	require.NoError(t, err)

	t.Cleanup(func() { res.Body.Close() })
	require.Equal(t, `{"x":"10","s":"test"}`, string(got))

	// test marshalling failure
	clientCtx = client.Context{Indent: false}.WithCodec(codec.New())
	w = httptest.NewRecorder()
	data2 := badJSONMarshaller{}

	rest.PostProcessResponseBare(w, clientCtx, data2)

	res = w.Result() //nolint:bodyclose
	require.Equal(t, http.StatusInternalServerError, res.StatusCode)

	got, err = ioutil.ReadAll(res.Body)
	require.NoError(t, err)

	t.Cleanup(func() { res.Body.Close() })
	require.Equal(t, []string{"application/json"}, res.Header["Content-Type"])
	require.Equal(t, `{"error":"couldn't marshal"}`, string(got))
}

type badJSONMarshaller struct{}

func (badJSONMarshaller) MarshalJSON() ([]byte, error) {
	return nil, errors.New("couldn't marshal")
}

// asserts that ResponseRecorder returns the expected code and body
// runs PostProcessResponse on the objects regular interface and on
// the marshalled struct.
func runPostProcessResponse(t *testing.T, ctx client.Context, obj interface{}, expectedBody []byte, indent bool) {
	if indent {
		ctx.Indent = indent
	}

	// test using regular struct
	w := httptest.NewRecorder()

	rest.PostProcessResponse(w, ctx, obj)
	require.Equal(t, http.StatusOK, w.Code, w.Body)

	resp := w.Result() //nolint:bodyclose
	t.Cleanup(func() { resp.Body.Close() })

	body, err := ioutil.ReadAll(resp.Body)
	require.Nil(t, err)
	require.Equal(t, expectedBody, body)

	marshalled, err := ctx.Codec.MarshalJSON(obj)
	require.NoError(t, err)

	if indent {
		marshalled, err = codec.MarshalIndentFromJSON(marshalled)
		require.NoError(t, err)
	}

	// test using marshalled struct
	w = httptest.NewRecorder()
	rest.PostProcessResponse(w, ctx, marshalled)

	require.Equal(t, http.StatusOK, w.Code, w.Body)
	resp = w.Result() //nolint:bodyclose

	t.Cleanup(func() { resp.Body.Close() })
	body, err = ioutil.ReadAll(resp.Body)

	require.Nil(t, err)
	require.Equal(t, string(expectedBody), string(body))
}

func mustNewRequest(t *testing.T, method, url string, body io.Reader) *http.Request {
	req, err := http.NewRequest(method, url, body)
	require.NoError(t, err)
	err = req.ParseForm()
	require.NoError(t, err)
	return req
}

func TestCheckErrors(t *testing.T) {
	t.Parallel()
	err := errors.New("ERROR")
	tests := []struct {
		name       string
		checkerFn  func(w http.ResponseWriter, err error) bool
		error      error
		wantErr    bool
		wantString string
		wantStatus int
	}{
		{"500", rest.CheckInternalServerError, err, true, `{"error":"ERROR"}`, http.StatusInternalServerError},
		{"500 (no error)", rest.CheckInternalServerError, nil, false, ``, http.StatusInternalServerError},
		{"400", rest.CheckBadRequestError, err, true, `{"error":"ERROR"}`, http.StatusBadRequest},
		{"400 (no error)", rest.CheckBadRequestError, nil, false, ``, http.StatusBadRequest},
		{"404", rest.CheckNotFoundError, err, true, `{"error":"ERROR"}`, http.StatusNotFound},
		{"404 (no error)", rest.CheckNotFoundError, nil, false, ``, http.StatusNotFound},
	}

	for _, tt := range tests {
		tt := tt
		t.Run(tt.name, func(t *testing.T) {
			w := httptest.NewRecorder()
			require.Equal(t, tt.wantErr, tt.checkerFn(w, tt.error))
			if tt.wantErr {
				require.Equal(t, w.Body.String(), tt.wantString)
				require.Equal(t, w.Code, tt.wantStatus)
			}
		})
	}
}<|MERGE_RESOLUTION|>--- conflicted
+++ resolved
@@ -201,11 +201,7 @@
 
 	acc := mockAccount{addr, coins, pubKey, accNumber, sequence}
 	cdc := codec.New()
-<<<<<<< HEAD
-	legacy_global.RegisterCrypto(cdc)
-=======
 	cryptocodec.RegisterCrypto(cdc)
->>>>>>> 65ea3053
 	cdc.RegisterConcrete(&mockAccount{}, "cosmos-sdk/mockAccount", nil)
 	ctx = ctx.WithCodec(cdc)
 
