--- conflicted
+++ resolved
@@ -15,12 +15,8 @@
 import "x/staking/types/types.proto";
 import "x/params/types/proposal/types.proto";
 import "x/upgrade/types/types.proto";
-<<<<<<< HEAD
-import "x/distribution/types/types.proto";
 import "x/ibc/07-tendermint/types/types.proto";
 import "x/ibc/20-transfer/types/types.proto";
-=======
->>>>>>> 0ed9ed64
 
 option go_package = "github.com/cosmos/cosmos-sdk/codec/std";
 
@@ -107,7 +103,6 @@
   }
 }
 
-<<<<<<< HEAD
 message ClientState {
   option (cosmos_proto.interface_type) = "*github.com/cosmos/cosmos-sdk/x/ibc/02-client/exported.ClientState";
    // sum defines a set of all acceptable concrete ClientState implementations.
@@ -168,7 +163,8 @@
   oneof sum {
     cosmos_sdk.x.ibc.transfer.v1.AckDataTransfer ack_data_transfer = 1;
   }
-=======
+}
+
 // Transaction defines the application-level transaction that can be signed and
 // processed by the state-machine. It contains a base of common fields and
 // repeated set of Message types.
@@ -213,5 +209,4 @@
   cosmos_sdk.x.auth.v1.StdSignDocBase base = 1
       [(gogoproto.jsontag) = "", (gogoproto.embed) = true, (gogoproto.nullable) = false];
   repeated Message msgs = 2 [(gogoproto.nullable) = false];
->>>>>>> 0ed9ed64
 }