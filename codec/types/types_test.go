--- conflicted
+++ resolved
@@ -158,11 +158,7 @@
 	ha := &testdata.HasAnimal{
 		Animal: any,
 	}
-<<<<<<< HEAD
-	err = ha.UnpackInterfaces(types.ProtoJSONPacker{JsonMarshaler: jm})
-=======
 	err = ha.UnpackInterfaces(types.ProtoJSONPacker{JSONPBMarshaler: jm})
->>>>>>> 65ea3053
 	require.NoError(t, err)
 	json, err = jm.MarshalToString(ha)
 	require.NoError(t, err)
