# This file is autogenerated, do not edit; changes may be undone by the next 'dep ensure'.


[[projects]]
  branch = "master"
  digest = "1:09a7f74eb6bb3c0f14d8926610c87f569c5cff68e978d30e9a3540aeb626fdf0"
  name = "github.com/bartekn/go-bip39"
  packages = ["."]
  pruneopts = "UT"
  revision = "a05967ea095d81c8fe4833776774cfaff8e5036c"

[[projects]]
  branch = "master"
  digest = "1:d6afaeed1502aa28e80a4ed0981d570ad91b2579193404256ce672ed0a609e0d"
  name = "github.com/beorn7/perks"
  packages = ["quantile"]
  pruneopts = "UT"
  revision = "3a771d992973f24aa725d07868b467d1ddfceafb"

[[projects]]
  digest = "1:1343a2963481a305ca4d051e84bc2abd16b601ee22ed324f8d605de1adb291b0"
  name = "github.com/bgentry/speakeasy"
  packages = ["."]
  pruneopts = "UT"
  revision = "4aabc24848ce5fd31929f7d1e4ea74d3709c14cd"
  version = "v0.1.0"

[[projects]]
  branch = "master"
  digest = "1:70f6b224a59b2fa453debffa85c77f71063d8754b90c8c4fbad5794e2c382b0f"
  name = "github.com/brejski/hid"
  packages = ["."]
  pruneopts = "UT"
  revision = "06112dcfcc50a7e0e4fd06e17f9791e788fdaafc"

[[projects]]
  branch = "master"
  digest = "1:6aabc1566d6351115d561d038da82a4c19b46c3b6e17f4a0a2fa60260663dc79"
  name = "github.com/btcsuite/btcd"
  packages = ["btcec"]
  pruneopts = "UT"
  revision = "fdfc19097e7ac6b57035062056f5b7b4638b8898"

[[projects]]
<<<<<<< HEAD
  branch = "master"
  digest = "1:386de157f7d19259a7f9c81f26ce011223ce0f090353c1152ffdf730d7d10ac2"
  name = "github.com/btcsuite/btcutil"
  packages = ["bech32"]
  pruneopts = "UT"
  revision = "ab6388e0c60ae4834a1f57511e20c17b5f78be4b"
=======
  name = "github.com/btcsuite/btcutil"
  packages = ["bech32"]
  revision = "d4cc87b860166d00d6b5b9e0d3b3d71d6088d4d4"
>>>>>>> 888aea43

[[projects]]
  digest = "1:a2c1d0e43bd3baaa071d1b9ed72c27d78169b2b269f71c105ac4ba34b1be4a39"
  name = "github.com/davecgh/go-spew"
  packages = ["spew"]
  pruneopts = "UT"
  revision = "346938d642f2ec3594ed81d874461961cd0faa76"
  version = "v1.1.0"

[[projects]]
<<<<<<< HEAD
  branch = "master"
  digest = "1:c7644c73a3d23741fdba8a99b1464e021a224b7e205be497271a8003a15ca41b"
=======
>>>>>>> 888aea43
  name = "github.com/ebuchman/fail-test"
  packages = ["."]
  pruneopts = "UT"
  revision = "95f809107225be108efcf10a3509e4ea6ceef3c4"

[[projects]]
  digest = "1:abeb38ade3f32a92943e5be54f55ed6d6e3b6602761d74b4aab4c9dd45c18abd"
  name = "github.com/fsnotify/fsnotify"
  packages = ["."]
  pruneopts = "UT"
  revision = "c2828203cd70a50dcccfb2761f8b1f8ceef9a8e9"
  version = "v1.4.7"

[[projects]]
  digest = "1:fa30c0652956e159cdb97dcb2ef8b8db63ed668c02a5c3a40961c8f0641252fe"
  name = "github.com/go-kit/kit"
  packages = [
    "log",
    "log/level",
    "log/term",
    "metrics",
    "metrics/discard",
    "metrics/internal/lv",
    "metrics/prometheus",
  ]
  pruneopts = "UT"
  revision = "4dc7be5d2d12881735283bcab7352178e190fc71"
  version = "v0.6.0"

[[projects]]
  digest = "1:31a18dae27a29aa074515e43a443abfd2ba6deb6d69309d8d7ce789c45f34659"
  name = "github.com/go-logfmt/logfmt"
  packages = ["."]
  pruneopts = "UT"
  revision = "390ab7935ee28ec6b286364bba9b4dd6410cb3d5"
  version = "v0.3.0"

[[projects]]
  digest = "1:c4a2528ccbcabf90f9f3c464a5fc9e302d592861bbfd0b7135a7de8a943d0406"
  name = "github.com/go-stack/stack"
  packages = ["."]
  pruneopts = "UT"
  revision = "259ab82a6cad3992b4e21ff5cac294ccb06474bc"
  version = "v1.7.0"

[[projects]]
  digest = "1:af1306bff89268721ea2550d504413c9487ebfca11e2ff8f39ae79b99a720ff5"
  name = "github.com/gogo/protobuf"
  packages = [
    "gogoproto",
    "jsonpb",
    "proto",
    "protoc-gen-gogo/descriptor",
    "sortkeys",
    "types",
  ]
  pruneopts = "UT"
  revision = "1adfc126b41513cc696b209667c8656ea7aac67c"
  version = "v1.0.0"

[[projects]]
  digest = "1:cb22af0ed7c72d495d8be1106233ee553898950f15fd3f5404406d44c2e86888"
  name = "github.com/golang/protobuf"
  packages = [
    "proto",
    "ptypes",
    "ptypes/any",
    "ptypes/duration",
    "ptypes/timestamp",
  ]
  pruneopts = "UT"
  revision = "b4deda0973fb4c70b50d226b1af49f3da59f5265"
  version = "v1.1.0"

[[projects]]
  branch = "master"
  digest = "1:4a0c6bb4805508a6287675fac876be2ac1182539ca8a32468d8128882e9d5009"
  name = "github.com/golang/snappy"
  packages = ["."]
  pruneopts = "UT"
  revision = "2e65f85255dbc3072edf28d6b5b8efc472979f5a"

[[projects]]
  digest = "1:c79fb010be38a59d657c48c6ba1d003a8aa651fa56b579d959d74573b7dff8e1"
  name = "github.com/gorilla/context"
  packages = ["."]
  pruneopts = "UT"
  revision = "08b5f424b9271eedf6f9f0ce86cb9396ed337a42"
  version = "v1.1.1"

[[projects]]
  digest = "1:e73f5b0152105f18bc131fba127d9949305c8693f8a762588a82a48f61756f5f"
  name = "github.com/gorilla/mux"
  packages = ["."]
  pruneopts = "UT"
  revision = "e3702bed27f0d39777b0b37b664b6280e8ef8fbf"
  version = "v1.6.2"

[[projects]]
  digest = "1:43dd08a10854b2056e615d1b1d22ac94559d822e1f8b6fcc92c1a1057e85188e"
  name = "github.com/gorilla/websocket"
  packages = ["."]
  pruneopts = "UT"
  revision = "ea4d1f681babbce9545c9c5f3d5194a789c89f5b"
  version = "v1.2.0"

[[projects]]
  branch = "master"
  digest = "1:8951fe6e358876736d8fa1f3992624fdbb2dec6bc49401c1381d1ef8abbb544f"
  name = "github.com/hashicorp/hcl"
  packages = [
    ".",
    "hcl/ast",
    "hcl/parser",
    "hcl/printer",
    "hcl/scanner",
    "hcl/strconv",
    "hcl/token",
    "json/parser",
    "json/scanner",
    "json/token",
  ]
  pruneopts = "UT"
  revision = "ef8a98b0bbce4a65b5aa4c368430a80ddc533168"

[[projects]]
  digest = "1:870d441fe217b8e689d7949fef6e43efbc787e50f200cb1e70dbca9204a1d6be"
  name = "github.com/inconshreveable/mousetrap"
  packages = ["."]
  pruneopts = "UT"
  revision = "76626ae9c91c4f2a10f34cad8ce83ea42c93bb75"
  version = "v1.0"

[[projects]]
  branch = "master"
  digest = "1:39b27d1381a30421f9813967a5866fba35dc1d4df43a6eefe3b7a5444cb07214"
  name = "github.com/jmhodges/levigo"
  packages = ["."]
  pruneopts = "UT"
  revision = "c42d9e0ca023e2198120196f842701bb4c55d7b9"

[[projects]]
  branch = "master"
  digest = "1:a64e323dc06b73892e5bb5d040ced475c4645d456038333883f58934abbf6f72"
  name = "github.com/kr/logfmt"
  packages = ["."]
  pruneopts = "UT"
  revision = "b84e30acd515aadc4b783ad4ff83aff3299bdfe0"

[[projects]]
  digest = "1:c568d7727aa262c32bdf8a3f7db83614f7af0ed661474b24588de635c20024c7"
  name = "github.com/magiconair/properties"
  packages = ["."]
  pruneopts = "UT"
  revision = "c2353362d570a7bfa228149c62842019201cfb71"
  version = "v1.8.0"

[[projects]]
  digest = "1:d4d17353dbd05cb52a2a52b7fe1771883b682806f68db442b436294926bbfafb"
  name = "github.com/mattn/go-isatty"
  packages = ["."]
  pruneopts = "UT"
  revision = "0360b2af4f38e8d38c7fce2a9f4e702702d73a39"
  version = "v0.0.3"

[[projects]]
  digest = "1:ff5ebae34cfbf047d505ee150de27e60570e8c394b3b8fdbb720ff6ac71985fc"
  name = "github.com/matttproud/golang_protobuf_extensions"
  packages = ["pbutil"]
  pruneopts = "UT"
  revision = "c12348ce28de40eed0136aa2b644d0ee0650e56c"
  version = "v1.0.1"

[[projects]]
  branch = "master"
  digest = "1:e730597b38a4d56e2361e0b6236cb800e52c73cace2ff91396f4ff35792ddfa7"
  name = "github.com/mitchellh/mapstructure"
  packages = ["."]
  pruneopts = "UT"
  revision = "bb74f1db0675b241733089d5a1faa5dd8b0ef57b"

[[projects]]
  digest = "1:95741de3af260a92cc5c7f3f3061e85273f5a81b5db20d4bd68da74bd521675e"
  name = "github.com/pelletier/go-toml"
  packages = ["."]
  pruneopts = "UT"
  revision = "c01d1270ff3e442a8a57cddc1c92dc1138598194"
  version = "v1.2.0"

[[projects]]
  digest = "1:40e195917a951a8bf867cd05de2a46aaf1806c50cf92eebf4c16f78cd196f747"
  name = "github.com/pkg/errors"
  packages = ["."]
  pruneopts = "UT"
  revision = "645ef00459ed84a119197bfb8d8205042c6df63d"
  version = "v0.8.0"

[[projects]]
  digest = "1:0028cb19b2e4c3112225cd871870f2d9cf49b9b4276531f03438a88e94be86fe"
  name = "github.com/pmezard/go-difflib"
  packages = ["difflib"]
  pruneopts = "UT"
  revision = "792786c7400a136282c1664665ae0a8db921c6c2"
  version = "v1.0.0"

[[projects]]
<<<<<<< HEAD
  branch = "master"
  digest = "1:98225904b7abff96c052b669b25788f18225a36673fba022fb93514bb9a2a64e"
=======
>>>>>>> 888aea43
  name = "github.com/prometheus/client_golang"
  packages = [
    "prometheus",
    "prometheus/promhttp",
  ]
  pruneopts = "UT"
  revision = "ae27198cdd90bf12cd134ad79d1366a6cf49f632"

[[projects]]
  branch = "master"
  digest = "1:53a76eb11bdc815fcf0c757a9648fda0ab6887da13f07587181ff2223b67956c"
  name = "github.com/prometheus/client_model"
  packages = ["go"]
<<<<<<< HEAD
  pruneopts = "UT"
  revision = "99fa1f4be8e564e8a6b613da7fa6f46c9edafc6c"
=======
  revision = "5c3871d89910bfb32f5fcab2aa4b9ec68e65a99f"
>>>>>>> 888aea43

[[projects]]
  branch = "master"
  digest = "1:4d291d51042ed9de40eef61a3c1b56e969d6e0f8aa5fd3da5e958ec66bee68e4"
  name = "github.com/prometheus/common"
  packages = [
    "expfmt",
    "internal/bitbucket.org/ww/goautoneg",
    "model",
  ]
  pruneopts = "UT"
  revision = "7600349dcfe1abd18d72d3a1770870d9800a7801"

[[projects]]
  branch = "master"
  digest = "1:55d7449d6987dabf272b4e81b2f9c449f05b17415c939b68d1e82f57e3374b7f"
  name = "github.com/prometheus/procfs"
  packages = [
    ".",
    "internal/util",
    "nfs",
    "xfs",
  ]
  pruneopts = "UT"
  revision = "ae68e2d4c00fed4943b5f6698d504a5fe083da8a"

[[projects]]
<<<<<<< HEAD
  branch = "master"
  digest = "1:c4556a44e350b50a490544d9b06e9fba9c286c21d6c0e47f54f3a9214597298c"
=======
>>>>>>> 888aea43
  name = "github.com/rcrowley/go-metrics"
  packages = ["."]
  pruneopts = "UT"
  revision = "e2704e165165ec55d062f5919b4b29494e9fa790"

[[projects]]
  digest = "1:37ace7f35375adec11634126944bdc45a673415e2fcc07382d03b75ec76ea94c"
  name = "github.com/spf13/afero"
  packages = [
    ".",
    "mem",
  ]
  pruneopts = "UT"
  revision = "787d034dfe70e44075ccc060d346146ef53270ad"
  version = "v1.1.1"

[[projects]]
  digest = "1:516e71bed754268937f57d4ecb190e01958452336fa73dbac880894164e91c1f"
  name = "github.com/spf13/cast"
  packages = ["."]
  pruneopts = "UT"
  revision = "8965335b8c7107321228e3e3702cab9832751bac"
  version = "v1.2.0"

[[projects]]
  digest = "1:627ab2f549a6a55c44f46fa24a4307f4d0da81bfc7934ed0473bf38b24051d26"
  name = "github.com/spf13/cobra"
  packages = ["."]
  pruneopts = "UT"
  revision = "7b2c5ac9fc04fc5efafb60700713d4fa609b777b"
  version = "v0.0.1"

[[projects]]
  branch = "master"
  digest = "1:080e5f630945ad754f4b920e60b4d3095ba0237ebf88dc462eb28002932e3805"
  name = "github.com/spf13/jwalterweatherman"
  packages = ["."]
  pruneopts = "UT"
  revision = "7c0cea34c8ece3fbeb2b27ab9b59511d360fb394"

[[projects]]
  digest = "1:9424f440bba8f7508b69414634aef3b2b3a877e522d8a4624692412805407bb7"
  name = "github.com/spf13/pflag"
  packages = ["."]
  pruneopts = "UT"
  revision = "583c0c0531f06d5278b7d917446061adc344b5cd"
  version = "v1.0.1"

[[projects]]
  digest = "1:f8e1a678a2571e265f4bf91a3e5e32aa6b1474a55cb0ea849750cc177b664d96"
  name = "github.com/spf13/viper"
  packages = ["."]
  pruneopts = "UT"
  revision = "25b30aa063fc18e48662b86996252eabdcf2f0c7"
  version = "v1.0.0"

[[projects]]
  digest = "1:73697231b93fb74a73ebd8384b68b9a60c57ea6b13c56d2425414566a72c8e6d"
  name = "github.com/stretchr/testify"
  packages = [
    "assert",
    "require",
  ]
  pruneopts = "UT"
  revision = "12b6f73e6084dad08a7c6e575284b177ecafbc71"
  version = "v1.2.1"

[[projects]]
  branch = "master"
  digest = "1:922191411ad8f61bcd8018ac127589bb489712c1d1a0ab2497aca4b16de417d2"
  name = "github.com/syndtr/goleveldb"
  packages = [
    "leveldb",
    "leveldb/cache",
    "leveldb/comparer",
    "leveldb/errors",
    "leveldb/filter",
    "leveldb/iterator",
    "leveldb/journal",
    "leveldb/memdb",
    "leveldb/opt",
    "leveldb/storage",
    "leveldb/table",
    "leveldb/util",
  ]
  pruneopts = "UT"
  revision = "c4c61651e9e37fa117f53c5a906d3b63090d8445"

[[projects]]
  branch = "master"
  digest = "1:203b409c21115233a576f99e8f13d8e07ad82b25500491f7e1cca12588fb3232"
  name = "github.com/tendermint/ed25519"
  packages = [
    ".",
    "edwards25519",
    "extra25519",
  ]
  pruneopts = "UT"
  revision = "d8387025d2b9d158cf4efb07e7ebf814bcce2057"

[[projects]]
  digest = "1:e9113641c839c21d8eaeb2c907c7276af1eddeed988df8322168c56b7e06e0e1"
  name = "github.com/tendermint/go-amino"
  packages = ["."]
  pruneopts = "UT"
  revision = "2106ca61d91029c931fd54968c2bb02dc96b1412"
  version = "0.10.1"

[[projects]]
  digest = "1:d4a15d404afbf591e8be16fcda7f5ac87948d5c7531f9d909fd84cc730ab16e2"
  name = "github.com/tendermint/iavl"
  packages = ["."]
  pruneopts = "UT"
  revision = "35f66e53d9b01e83b30de68b931f54b2477a94c9"
  version = "v0.9.2"

[[projects]]
  digest = "1:2511fa7bc2725251a1a48a923c8f01cd41de29b00a21224092d448a9e4627c21"
  name = "github.com/tendermint/tendermint"
  packages = [
    "abci/client",
    "abci/example/code",
    "abci/example/kvstore",
    "abci/server",
    "abci/types",
    "blockchain",
    "cmd/tendermint/commands",
    "config",
    "consensus",
    "consensus/types",
    "crypto",
    "crypto/merkle",
    "crypto/tmhash",
    "evidence",
    "libs/autofile",
    "libs/bech32",
    "libs/cli",
    "libs/cli/flags",
    "libs/clist",
    "libs/common",
    "libs/db",
    "libs/events",
    "libs/flowrate",
    "libs/log",
    "libs/pubsub",
    "libs/pubsub/query",
    "lite",
    "lite/client",
    "lite/errors",
    "lite/files",
    "lite/proxy",
    "mempool",
    "node",
    "p2p",
    "p2p/conn",
    "p2p/pex",
    "p2p/upnp",
    "privval",
    "proxy",
    "rpc/client",
    "rpc/core",
    "rpc/core/types",
    "rpc/grpc",
    "rpc/lib",
    "rpc/lib/client",
    "rpc/lib/server",
    "rpc/lib/types",
    "state",
    "state/txindex",
    "state/txindex/kv",
    "state/txindex/null",
    "types",
    "version",
  ]
<<<<<<< HEAD
  pruneopts = "UT"
  revision = "5ff65274b84ea905787a48512cc3124385bddf2f"
  version = "v0.22.2"
=======
  revision = "c64a3c74c870d725ba1356f75b4afadf0928c297"
  version = "v0.22.4"
>>>>>>> 888aea43

[[projects]]
  digest = "1:9d2f5bccd058537986ef2862b8c6daff855f293d924ae8ebc18974143ae9191e"
  name = "github.com/zondax/ledger-goclient"
  packages = ["."]
<<<<<<< HEAD
  pruneopts = "UT"
  revision = "065cbf938a16f20335c40cfe180f9cd4955c6a5a"
=======
  revision = "39ba4728c137c75718a21f9b4b3280fa31b9139b"
>>>>>>> 888aea43

[[projects]]
  branch = "master"
  digest = "1:e8206c1653e050116ec8c9a823a86413fc9f9ee3c2f3ae977c96d6a1747f7325"
  name = "golang.org/x/crypto"
  packages = [
    "blowfish",
    "curve25519",
    "internal/subtle",
    "nacl/box",
    "nacl/secretbox",
    "openpgp/armor",
    "openpgp/errors",
    "pbkdf2",
    "poly1305",
    "ripemd160",
    "salsa20/salsa",
  ]
  pruneopts = "UT"
  revision = "a49355c7e3f8fe157a85be2f77e6e269a0f89602"

[[projects]]
<<<<<<< HEAD
  branch = "master"
  digest = "1:04dda8391c3e2397daf254ac68003f30141c069b228d06baec8324a5f81dc1e9"
=======
>>>>>>> 888aea43
  name = "golang.org/x/net"
  packages = [
    "context",
    "http/httpguts",
    "http2",
    "http2/hpack",
    "idna",
    "internal/timeseries",
    "netutil",
    "trace",
  ]
  pruneopts = "UT"
  revision = "292b43bbf7cb8d35ddf40f8d5100ef3837cced3f"

[[projects]]
  branch = "master"
  digest = "1:d773e525476aefa22ea944a5425a9bfb99819b2e67eeb9b1966454fd57522bbf"
  name = "golang.org/x/sys"
  packages = ["unix"]
  pruneopts = "UT"
  revision = "1b2967e3c290b7c545b3db0deeda16e9be4f98a2"

[[projects]]
  digest = "1:7509ba4347d1f8de6ae9be8818b0cd1abc3deeffe28aeaf4be6d4b6b5178d9ca"
  name = "golang.org/x/text"
  packages = [
    "collate",
    "collate/build",
    "internal/colltab",
    "internal/gen",
    "internal/tag",
    "internal/triegen",
    "internal/ucd",
    "language",
    "secure/bidirule",
    "transform",
    "unicode/bidi",
    "unicode/cldr",
    "unicode/norm",
    "unicode/rangetable",
  ]
  pruneopts = "UT"
  revision = "f21a4dfb5e38f5895301dc265a8def02365cc3d0"
  version = "v0.3.0"

[[projects]]
  branch = "master"
  digest = "1:601e63e7d4577f907118bec825902505291918859d223bce015539e79f1160e3"
  name = "google.golang.org/genproto"
  packages = ["googleapis/rpc/status"]
  pruneopts = "UT"
  revision = "e92b116572682a5b432ddd840aeaba2a559eeff1"

[[projects]]
  digest = "1:4d7b5d9746840266938cdb21a40f8eba7137d9153c4ed404d6bb2a450d06f690"
  name = "google.golang.org/grpc"
  packages = [
    ".",
    "balancer",
    "balancer/base",
    "balancer/roundrobin",
    "codes",
    "connectivity",
    "credentials",
    "encoding",
    "encoding/proto",
    "grpclb/grpc_lb_v1/messages",
    "grpclog",
    "internal",
    "keepalive",
    "metadata",
    "naming",
    "peer",
    "resolver",
    "resolver/dns",
    "resolver/passthrough",
    "stats",
    "status",
    "tap",
    "transport",
  ]
  pruneopts = "UT"
  revision = "d11072e7ca9811b1100b80ca0269ac831f06d024"
  version = "v1.11.3"

[[projects]]
  digest = "1:342378ac4dcb378a5448dd723f0784ae519383532f5e70ade24132c4c8693202"
  name = "gopkg.in/yaml.v2"
  packages = ["."]
  pruneopts = "UT"
  revision = "5420a8b6744d3b0345ab293f6fcba19c978f1183"
  version = "v2.2.1"

[solve-meta]
  analyzer-name = "dep"
  analyzer-version = 1
<<<<<<< HEAD
  input-imports = [
    "github.com/bartekn/go-bip39",
    "github.com/bgentry/speakeasy",
    "github.com/btcsuite/btcd/btcec",
    "github.com/golang/protobuf/proto",
    "github.com/gorilla/mux",
    "github.com/mattn/go-isatty",
    "github.com/pkg/errors",
    "github.com/spf13/cobra",
    "github.com/spf13/pflag",
    "github.com/spf13/viper",
    "github.com/stretchr/testify/assert",
    "github.com/stretchr/testify/require",
    "github.com/tendermint/go-amino",
    "github.com/tendermint/iavl",
    "github.com/tendermint/tendermint/abci/server",
    "github.com/tendermint/tendermint/abci/types",
    "github.com/tendermint/tendermint/cmd/tendermint/commands",
    "github.com/tendermint/tendermint/config",
    "github.com/tendermint/tendermint/crypto",
    "github.com/tendermint/tendermint/crypto/merkle",
    "github.com/tendermint/tendermint/crypto/tmhash",
    "github.com/tendermint/tendermint/libs/bech32",
    "github.com/tendermint/tendermint/libs/cli",
    "github.com/tendermint/tendermint/libs/cli/flags",
    "github.com/tendermint/tendermint/libs/common",
    "github.com/tendermint/tendermint/libs/db",
    "github.com/tendermint/tendermint/libs/log",
    "github.com/tendermint/tendermint/node",
    "github.com/tendermint/tendermint/p2p",
    "github.com/tendermint/tendermint/privval",
    "github.com/tendermint/tendermint/proxy",
    "github.com/tendermint/tendermint/rpc/client",
    "github.com/tendermint/tendermint/rpc/core/types",
    "github.com/tendermint/tendermint/rpc/lib/client",
    "github.com/tendermint/tendermint/rpc/lib/server",
    "github.com/tendermint/tendermint/types",
    "github.com/zondax/ledger-goclient",
    "golang.org/x/crypto/blowfish",
    "golang.org/x/crypto/ripemd160",
  ]
=======
  inputs-digest = "94abff3ff321fd150a6e4b95d109297296cdc00693c648c9b2a48171b90e36b0"
>>>>>>> 888aea43
  solver-name = "gps-cdcl"
  solver-version = 1<|MERGE_RESOLUTION|>--- conflicted
+++ resolved
@@ -2,7 +2,6 @@
 
 
 [[projects]]
-  branch = "master"
   digest = "1:09a7f74eb6bb3c0f14d8926610c87f569c5cff68e978d30e9a3540aeb626fdf0"
   name = "github.com/bartekn/go-bip39"
   packages = ["."]
@@ -42,18 +41,11 @@
   revision = "fdfc19097e7ac6b57035062056f5b7b4638b8898"
 
 [[projects]]
-<<<<<<< HEAD
-  branch = "master"
   digest = "1:386de157f7d19259a7f9c81f26ce011223ce0f090353c1152ffdf730d7d10ac2"
   name = "github.com/btcsuite/btcutil"
   packages = ["bech32"]
   pruneopts = "UT"
-  revision = "ab6388e0c60ae4834a1f57511e20c17b5f78be4b"
-=======
-  name = "github.com/btcsuite/btcutil"
-  packages = ["bech32"]
   revision = "d4cc87b860166d00d6b5b9e0d3b3d71d6088d4d4"
->>>>>>> 888aea43
 
 [[projects]]
   digest = "1:a2c1d0e43bd3baaa071d1b9ed72c27d78169b2b269f71c105ac4ba34b1be4a39"
@@ -64,11 +56,7 @@
   version = "v1.1.0"
 
 [[projects]]
-<<<<<<< HEAD
-  branch = "master"
   digest = "1:c7644c73a3d23741fdba8a99b1464e021a224b7e205be497271a8003a15ca41b"
-=======
->>>>>>> 888aea43
   name = "github.com/ebuchman/fail-test"
   packages = ["."]
   pruneopts = "UT"
@@ -183,7 +171,6 @@
     ".",
     "hcl/ast",
     "hcl/parser",
-    "hcl/printer",
     "hcl/scanner",
     "hcl/strconv",
     "hcl/token",
@@ -275,11 +262,7 @@
   version = "v1.0.0"
 
 [[projects]]
-<<<<<<< HEAD
-  branch = "master"
   digest = "1:98225904b7abff96c052b669b25788f18225a36673fba022fb93514bb9a2a64e"
-=======
->>>>>>> 888aea43
   name = "github.com/prometheus/client_golang"
   packages = [
     "prometheus",
@@ -293,12 +276,8 @@
   digest = "1:53a76eb11bdc815fcf0c757a9648fda0ab6887da13f07587181ff2223b67956c"
   name = "github.com/prometheus/client_model"
   packages = ["go"]
-<<<<<<< HEAD
   pruneopts = "UT"
   revision = "99fa1f4be8e564e8a6b613da7fa6f46c9edafc6c"
-=======
-  revision = "5c3871d89910bfb32f5fcab2aa4b9ec68e65a99f"
->>>>>>> 888aea43
 
 [[projects]]
   branch = "master"
@@ -326,11 +305,7 @@
   revision = "ae68e2d4c00fed4943b5f6698d504a5fe083da8a"
 
 [[projects]]
-<<<<<<< HEAD
-  branch = "master"
   digest = "1:c4556a44e350b50a490544d9b06e9fba9c286c21d6c0e47f54f3a9214597298c"
-=======
->>>>>>> 888aea43
   name = "github.com/rcrowley/go-metrics"
   packages = ["."]
   pruneopts = "UT"
@@ -448,7 +423,7 @@
   version = "v0.9.2"
 
 [[projects]]
-  digest = "1:2511fa7bc2725251a1a48a923c8f01cd41de29b00a21224092d448a9e4627c21"
+  digest = "1:5f41a7655812fa5901c71735dc8845f33184e94a2020c770f60a1a80ed228cb3"
   name = "github.com/tendermint/tendermint"
   packages = [
     "abci/client",
@@ -505,25 +480,16 @@
     "types",
     "version",
   ]
-<<<<<<< HEAD
-  pruneopts = "UT"
-  revision = "5ff65274b84ea905787a48512cc3124385bddf2f"
-  version = "v0.22.2"
-=======
+  pruneopts = "UT"
   revision = "c64a3c74c870d725ba1356f75b4afadf0928c297"
   version = "v0.22.4"
->>>>>>> 888aea43
-
-[[projects]]
-  digest = "1:9d2f5bccd058537986ef2862b8c6daff855f293d924ae8ebc18974143ae9191e"
+
+[[projects]]
+  digest = "1:5bd938386bd1f61a581bf8cd6ff2b7b2f79c542929176db4ceb44965440dae07"
   name = "github.com/zondax/ledger-goclient"
   packages = ["."]
-<<<<<<< HEAD
-  pruneopts = "UT"
-  revision = "065cbf938a16f20335c40cfe180f9cd4955c6a5a"
-=======
+  pruneopts = "UT"
   revision = "39ba4728c137c75718a21f9b4b3280fa31b9139b"
->>>>>>> 888aea43
 
 [[projects]]
   branch = "master"
@@ -546,11 +512,7 @@
   revision = "a49355c7e3f8fe157a85be2f77e6e269a0f89602"
 
 [[projects]]
-<<<<<<< HEAD
-  branch = "master"
   digest = "1:04dda8391c3e2397daf254ac68003f30141c069b228d06baec8324a5f81dc1e9"
-=======
->>>>>>> 888aea43
   name = "golang.org/x/net"
   packages = [
     "context",
@@ -647,7 +609,6 @@
 [solve-meta]
   analyzer-name = "dep"
   analyzer-version = 1
-<<<<<<< HEAD
   input-imports = [
     "github.com/bartekn/go-bip39",
     "github.com/bgentry/speakeasy",
@@ -689,8 +650,5 @@
     "golang.org/x/crypto/blowfish",
     "golang.org/x/crypto/ripemd160",
   ]
-=======
-  inputs-digest = "94abff3ff321fd150a6e4b95d109297296cdc00693c648c9b2a48171b90e36b0"
->>>>>>> 888aea43
   solver-name = "gps-cdcl"
   solver-version = 1