--- conflicted
+++ resolved
@@ -233,12 +233,7 @@
 
 // encoding info
 func marshalInfo(i Info) []byte {
-<<<<<<< HEAD
-	// Legacy. #7108
-	return CryptoCdc.MustMarshalBinaryLengthPrefixed(i)
-=======
 	return legacy.Cdc.MustMarshalBinaryLengthPrefixed(i)
->>>>>>> a64bd8cd
 }
 
 // decoding info
