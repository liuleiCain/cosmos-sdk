package simapp

import (
	"io"
	"net/http"
	"os"
	"path/filepath"

	"github.com/gorilla/mux"
	"github.com/rakyll/statik/fs"
	abci "github.com/tendermint/tendermint/abci/types"
	tmjson "github.com/tendermint/tendermint/libs/json"
	"github.com/tendermint/tendermint/libs/log"
	tmos "github.com/tendermint/tendermint/libs/os"
	tmproto "github.com/tendermint/tendermint/proto/tendermint/types"
	dbm "github.com/tendermint/tm-db"

	"github.com/cosmos/cosmos-sdk/baseapp"
	"github.com/cosmos/cosmos-sdk/client"
	"github.com/cosmos/cosmos-sdk/client/rpc"
	"github.com/cosmos/cosmos-sdk/codec"
	"github.com/cosmos/cosmos-sdk/codec/types"
	"github.com/cosmos/cosmos-sdk/server/api"
	"github.com/cosmos/cosmos-sdk/server/config"
	simappparams "github.com/cosmos/cosmos-sdk/simapp/params"
	"github.com/cosmos/cosmos-sdk/testutil/testdata"
	sdk "github.com/cosmos/cosmos-sdk/types"
	"github.com/cosmos/cosmos-sdk/types/module"
	"github.com/cosmos/cosmos-sdk/version"
	"github.com/cosmos/cosmos-sdk/x/auth"
	"github.com/cosmos/cosmos-sdk/x/auth/ante"
	authrest "github.com/cosmos/cosmos-sdk/x/auth/client/rest"
	authkeeper "github.com/cosmos/cosmos-sdk/x/auth/keeper"
	authsims "github.com/cosmos/cosmos-sdk/x/auth/simulation"
	authtypes "github.com/cosmos/cosmos-sdk/x/auth/types"
	"github.com/cosmos/cosmos-sdk/x/auth/vesting"
	"github.com/cosmos/cosmos-sdk/x/bank"
	bankkeeper "github.com/cosmos/cosmos-sdk/x/bank/keeper"
	banktypes "github.com/cosmos/cosmos-sdk/x/bank/types"
	"github.com/cosmos/cosmos-sdk/x/capability"
	capabilitykeeper "github.com/cosmos/cosmos-sdk/x/capability/keeper"
	capabilitytypes "github.com/cosmos/cosmos-sdk/x/capability/types"

	"github.com/cosmos/cosmos-sdk/x/crisis"
	crisiskeeper "github.com/cosmos/cosmos-sdk/x/crisis/keeper"
	crisistypes "github.com/cosmos/cosmos-sdk/x/crisis/types"
	distr "github.com/cosmos/cosmos-sdk/x/distribution"
	distrclient "github.com/cosmos/cosmos-sdk/x/distribution/client"
	distrkeeper "github.com/cosmos/cosmos-sdk/x/distribution/keeper"
	distrtypes "github.com/cosmos/cosmos-sdk/x/distribution/types"
	"github.com/cosmos/cosmos-sdk/x/evidence"
	evidencekeeper "github.com/cosmos/cosmos-sdk/x/evidence/keeper"
	evidencetypes "github.com/cosmos/cosmos-sdk/x/evidence/types"
	"github.com/cosmos/cosmos-sdk/x/genutil"
	genutiltypes "github.com/cosmos/cosmos-sdk/x/genutil/types"
	"github.com/cosmos/cosmos-sdk/x/gov"
	govkeeper "github.com/cosmos/cosmos-sdk/x/gov/keeper"
	govtypes "github.com/cosmos/cosmos-sdk/x/gov/types"
	transfer "github.com/cosmos/cosmos-sdk/x/ibc/applications/transfer"
	ibctransferkeeper "github.com/cosmos/cosmos-sdk/x/ibc/applications/transfer/keeper"
	ibctransfertypes "github.com/cosmos/cosmos-sdk/x/ibc/applications/transfer/types"
	ibc "github.com/cosmos/cosmos-sdk/x/ibc/core"
	ibcclient "github.com/cosmos/cosmos-sdk/x/ibc/core/02-client"
	porttypes "github.com/cosmos/cosmos-sdk/x/ibc/core/05-port/types"
	ibchost "github.com/cosmos/cosmos-sdk/x/ibc/core/24-host"
	ibckeeper "github.com/cosmos/cosmos-sdk/x/ibc/core/keeper"
	ibcmock "github.com/cosmos/cosmos-sdk/x/ibc/testing/mock"
	"github.com/cosmos/cosmos-sdk/x/mint"
	mintkeeper "github.com/cosmos/cosmos-sdk/x/mint/keeper"
	minttypes "github.com/cosmos/cosmos-sdk/x/mint/types"
	"github.com/cosmos/cosmos-sdk/x/params"
	paramsclient "github.com/cosmos/cosmos-sdk/x/params/client"
	paramskeeper "github.com/cosmos/cosmos-sdk/x/params/keeper"
	paramstypes "github.com/cosmos/cosmos-sdk/x/params/types"
	paramproposal "github.com/cosmos/cosmos-sdk/x/params/types/proposal"
	"github.com/cosmos/cosmos-sdk/x/slashing"
	slashingkeeper "github.com/cosmos/cosmos-sdk/x/slashing/keeper"
	slashingtypes "github.com/cosmos/cosmos-sdk/x/slashing/types"
	"github.com/cosmos/cosmos-sdk/x/staking"
	stakingkeeper "github.com/cosmos/cosmos-sdk/x/staking/keeper"
	stakingtypes "github.com/cosmos/cosmos-sdk/x/staking/types"
	"github.com/cosmos/cosmos-sdk/x/upgrade"
	upgradeclient "github.com/cosmos/cosmos-sdk/x/upgrade/client"
	upgradekeeper "github.com/cosmos/cosmos-sdk/x/upgrade/keeper"
	upgradetypes "github.com/cosmos/cosmos-sdk/x/upgrade/types"

	msgauth "github.com/cosmos/cosmos-sdk/x/msg_authorization"
	msgauthkeeper "github.com/cosmos/cosmos-sdk/x/msg_authorization/keeper"
	msgauthtypes "github.com/cosmos/cosmos-sdk/x/msg_authorization/types"

	// unnamed import of statik for swagger UI support
	_ "github.com/cosmos/cosmos-sdk/client/docs/statik"
)

const appName = "SimApp"

var (
	// DefaultNodeHome default home directories for the application daemon
	DefaultNodeHome string

	// ModuleBasics defines the module BasicManager is in charge of setting up basic,
	// non-dependant module elements, such as codec registration
	// and genesis verification.
	ModuleBasics = module.NewBasicManager(
		auth.AppModuleBasic{},
		genutil.AppModuleBasic{},
		bank.AppModuleBasic{},
		capability.AppModuleBasic{},
		staking.AppModuleBasic{},
		mint.AppModuleBasic{},
		distr.AppModuleBasic{},
		gov.NewAppModuleBasic(
			paramsclient.ProposalHandler, distrclient.ProposalHandler, upgradeclient.ProposalHandler, upgradeclient.CancelProposalHandler,
		),
		params.AppModuleBasic{},
		crisis.AppModuleBasic{},
		slashing.AppModuleBasic{},
		ibc.AppModuleBasic{},
		upgrade.AppModuleBasic{},
		evidence.AppModuleBasic{},
		transfer.AppModuleBasic{},
<<<<<<< HEAD
		msgauth.AppModuleBasic{},
=======
		vesting.AppModuleBasic{},
>>>>>>> c735a8eb
	)

	// module account permissions
	maccPerms = map[string][]string{
		authtypes.FeeCollectorName:     nil,
		distrtypes.ModuleName:          nil,
		minttypes.ModuleName:           {authtypes.Minter},
		stakingtypes.BondedPoolName:    {authtypes.Burner, authtypes.Staking},
		stakingtypes.NotBondedPoolName: {authtypes.Burner, authtypes.Staking},
		govtypes.ModuleName:            {authtypes.Burner},
		ibctransfertypes.ModuleName:    {authtypes.Minter, authtypes.Burner},
	}

	// module accounts that are allowed to receive tokens
	allowedReceivingModAcc = map[string]bool{
		distrtypes.ModuleName: true,
	}
)

var _ App = (*SimApp)(nil)

// SimApp extends an ABCI application, but with most of its parameters exported.
// They are exported for convenience in creating helper functions, as object
// capabilities aren't needed for testing.
type SimApp struct {
	*baseapp.BaseApp
	legacyAmino       *codec.LegacyAmino
	appCodec          codec.Marshaler
	interfaceRegistry types.InterfaceRegistry

	invCheckPeriod uint

	// keys to access the substores
	keys    map[string]*sdk.KVStoreKey
	tkeys   map[string]*sdk.TransientStoreKey
	memKeys map[string]*sdk.MemoryStoreKey

	// keepers
	AccountKeeper    authkeeper.AccountKeeper
	BankKeeper       bankkeeper.Keeper
	CapabilityKeeper *capabilitykeeper.Keeper
	StakingKeeper    stakingkeeper.Keeper
	SlashingKeeper   slashingkeeper.Keeper
	MintKeeper       mintkeeper.Keeper
	DistrKeeper      distrkeeper.Keeper
	GovKeeper        govkeeper.Keeper
	CrisisKeeper     crisiskeeper.Keeper
	UpgradeKeeper    upgradekeeper.Keeper
	ParamsKeeper     paramskeeper.Keeper
	MsgAuthKeeper    msgauthkeeper.Keeper
	IBCKeeper        *ibckeeper.Keeper // IBC Keeper must be a pointer in the app, so we can SetRouter on it correctly
	EvidenceKeeper   evidencekeeper.Keeper
	TransferKeeper   ibctransferkeeper.Keeper

	// make scoped keepers public for test purposes
	ScopedIBCKeeper      capabilitykeeper.ScopedKeeper
	ScopedTransferKeeper capabilitykeeper.ScopedKeeper
	ScopedIBCMockKeeper  capabilitykeeper.ScopedKeeper

	// the module manager
	mm *module.Manager

	// simulation manager
	sm *module.SimulationManager
}

func init() {
	userHomeDir, err := os.UserHomeDir()
	if err != nil {
		panic(err)
	}

	DefaultNodeHome = filepath.Join(userHomeDir, ".simapp")
}

// NewSimApp returns a reference to an initialized SimApp.
func NewSimApp(
	logger log.Logger, db dbm.DB, traceStore io.Writer, loadLatest bool, skipUpgradeHeights map[int64]bool,
	homePath string, invCheckPeriod uint, encodingConfig simappparams.EncodingConfig, baseAppOptions ...func(*baseapp.BaseApp),
) *SimApp {

	// TODO: Remove cdc in favor of appCodec once all modules are migrated.
	appCodec := encodingConfig.Marshaler
	legacyAmino := encodingConfig.Amino
	interfaceRegistry := encodingConfig.InterfaceRegistry

	bApp := baseapp.NewBaseApp(appName, logger, db, encodingConfig.TxConfig.TxDecoder(), baseAppOptions...)
	bApp.SetCommitMultiStoreTracer(traceStore)
	bApp.SetAppVersion(version.Version)
	bApp.SetInterfaceRegistry(interfaceRegistry)
	bApp.GRPCQueryRouter().RegisterSimulateService(bApp.Simulate, interfaceRegistry)

	keys := sdk.NewKVStoreKeys(
		authtypes.StoreKey, banktypes.StoreKey, stakingtypes.StoreKey,
		minttypes.StoreKey, distrtypes.StoreKey, slashingtypes.StoreKey,
		govtypes.StoreKey, paramstypes.StoreKey, ibchost.StoreKey, upgradetypes.StoreKey,
		evidencetypes.StoreKey, ibctransfertypes.StoreKey, capabilitytypes.StoreKey,
		msgauthtypes.StoreKey,
	)
	tkeys := sdk.NewTransientStoreKeys(paramstypes.TStoreKey)
	memKeys := sdk.NewMemoryStoreKeys(capabilitytypes.MemStoreKey)

	app := &SimApp{
		BaseApp:           bApp,
		legacyAmino:       legacyAmino,
		appCodec:          appCodec,
		interfaceRegistry: interfaceRegistry,
		invCheckPeriod:    invCheckPeriod,
		keys:              keys,
		tkeys:             tkeys,
		memKeys:           memKeys,
	}

	app.ParamsKeeper = initParamsKeeper(appCodec, legacyAmino, keys[paramstypes.StoreKey], tkeys[paramstypes.TStoreKey])

	// set the BaseApp's parameter store
	bApp.SetParamStore(app.ParamsKeeper.Subspace(baseapp.Paramspace).WithKeyTable(paramskeeper.ConsensusParamsKeyTable()))

	// add capability keeper and ScopeToModule for ibc module
	app.CapabilityKeeper = capabilitykeeper.NewKeeper(appCodec, keys[capabilitytypes.StoreKey], memKeys[capabilitytypes.MemStoreKey])
	scopedIBCKeeper := app.CapabilityKeeper.ScopeToModule(ibchost.ModuleName)
	scopedTransferKeeper := app.CapabilityKeeper.ScopeToModule(ibctransfertypes.ModuleName)
	// NOTE: the IBC mock keeper and application module is used only for testing core IBC. Do
	// note replicate if you do not need to test core IBC or light clients.
	scopedIBCMockKeeper := app.CapabilityKeeper.ScopeToModule(ibcmock.ModuleName)

	// add keepers
	app.AccountKeeper = authkeeper.NewAccountKeeper(
		appCodec, keys[authtypes.StoreKey], app.GetSubspace(authtypes.ModuleName), authtypes.ProtoBaseAccount, maccPerms,
	)
	app.BankKeeper = bankkeeper.NewBaseKeeper(
		appCodec, keys[banktypes.StoreKey], app.AccountKeeper, app.GetSubspace(banktypes.ModuleName), app.BlockedAddrs(),
	)
	stakingKeeper := stakingkeeper.NewKeeper(
		appCodec, keys[stakingtypes.StoreKey], app.AccountKeeper, app.BankKeeper, app.GetSubspace(stakingtypes.ModuleName),
	)
	app.MintKeeper = mintkeeper.NewKeeper(
		appCodec, keys[minttypes.StoreKey], app.GetSubspace(minttypes.ModuleName), &stakingKeeper,
		app.AccountKeeper, app.BankKeeper, authtypes.FeeCollectorName,
	)
	app.DistrKeeper = distrkeeper.NewKeeper(
		appCodec, keys[distrtypes.StoreKey], app.GetSubspace(distrtypes.ModuleName), app.AccountKeeper, app.BankKeeper,
		&stakingKeeper, authtypes.FeeCollectorName, app.ModuleAccountAddrs(),
	)
	app.SlashingKeeper = slashingkeeper.NewKeeper(
		appCodec, keys[slashingtypes.StoreKey], &stakingKeeper, app.GetSubspace(slashingtypes.ModuleName),
	)
	app.CrisisKeeper = crisiskeeper.NewKeeper(
		app.GetSubspace(crisistypes.ModuleName), invCheckPeriod, app.BankKeeper, authtypes.FeeCollectorName,
	)
	app.UpgradeKeeper = upgradekeeper.NewKeeper(skipUpgradeHeights, keys[upgradetypes.StoreKey], appCodec, homePath)

	// register the staking hooks
	// NOTE: stakingKeeper above is passed by reference, so that it will contain these hooks
	app.StakingKeeper = *stakingKeeper.SetHooks(
		stakingtypes.NewMultiStakingHooks(app.DistrKeeper.Hooks(), app.SlashingKeeper.Hooks()),
	)

	// Create IBC Keeper
	app.IBCKeeper = ibckeeper.NewKeeper(
		appCodec, keys[ibchost.StoreKey], app.StakingKeeper, scopedIBCKeeper,
	)

	// TODO: Add rest of the modules' routes(at the moment only bank routers added).
	msgAuthRouter := msgauthtypes.NewRouter()
	msgAuthRouter.AddRoute(banktypes.RouterKey, bank.NewHandler(app.BankKeeper))

	app.MsgAuthKeeper = msgauthkeeper.NewKeeper(keys[msgauthtypes.StoreKey], appCodec, msgAuthRouter)

	// register the proposal types
	govRouter := govtypes.NewRouter()
	govRouter.AddRoute(govtypes.RouterKey, govtypes.ProposalHandler).
		AddRoute(paramproposal.RouterKey, params.NewParamChangeProposalHandler(app.ParamsKeeper)).
		AddRoute(distrtypes.RouterKey, distr.NewCommunityPoolSpendProposalHandler(app.DistrKeeper)).
		AddRoute(upgradetypes.RouterKey, upgrade.NewSoftwareUpgradeProposalHandler(app.UpgradeKeeper)).
		AddRoute(ibchost.RouterKey, ibcclient.NewClientUpdateProposalHandler(app.IBCKeeper.ClientKeeper))
	app.GovKeeper = govkeeper.NewKeeper(
		appCodec, keys[govtypes.StoreKey], app.GetSubspace(govtypes.ModuleName), app.AccountKeeper, app.BankKeeper,
		&stakingKeeper, govRouter,
	)

	// Create Transfer Keepers
	app.TransferKeeper = ibctransferkeeper.NewKeeper(
		appCodec, keys[ibctransfertypes.StoreKey], app.GetSubspace(ibctransfertypes.ModuleName),
		app.IBCKeeper.ChannelKeeper, &app.IBCKeeper.PortKeeper,
		app.AccountKeeper, app.BankKeeper, scopedTransferKeeper,
	)
	transferModule := transfer.NewAppModule(app.TransferKeeper)

	// NOTE: the IBC mock keeper and application module is used only for testing core IBC. Do
	// note replicate if you do not need to test core IBC or light clients.
	mockModule := ibcmock.NewAppModule(scopedIBCMockKeeper)

	// Create static IBC router, add transfer route, then set and seal it
	ibcRouter := porttypes.NewRouter()
	ibcRouter.AddRoute(ibctransfertypes.ModuleName, transferModule)
	ibcRouter.AddRoute(ibcmock.ModuleName, mockModule)
	app.IBCKeeper.SetRouter(ibcRouter)

	// create evidence keeper with router
	evidenceKeeper := evidencekeeper.NewKeeper(
		appCodec, keys[evidencetypes.StoreKey], &app.StakingKeeper, app.SlashingKeeper,
	)
	// If evidence needs to be handled for the app, set routes in router here and seal
	app.EvidenceKeeper = *evidenceKeeper

	// NOTE: Any module instantiated in the module manager that is later modified
	// must be passed by reference here.
	app.mm = module.NewManager(
		genutil.NewAppModule(
			app.AccountKeeper, app.StakingKeeper, app.BaseApp.DeliverTx,
			encodingConfig.TxConfig,
		),
		auth.NewAppModule(appCodec, app.AccountKeeper, authsims.RandomGenesisAccounts),
		vesting.NewAppModule(app.AccountKeeper, app.BankKeeper),
		bank.NewAppModule(appCodec, app.BankKeeper, app.AccountKeeper),
		capability.NewAppModule(appCodec, *app.CapabilityKeeper),
		crisis.NewAppModule(&app.CrisisKeeper),
		gov.NewAppModule(appCodec, app.GovKeeper, app.AccountKeeper, app.BankKeeper),
		mint.NewAppModule(appCodec, app.MintKeeper, app.AccountKeeper),
		slashing.NewAppModule(appCodec, app.SlashingKeeper, app.AccountKeeper, app.BankKeeper, app.StakingKeeper),
		distr.NewAppModule(appCodec, app.DistrKeeper, app.AccountKeeper, app.BankKeeper, app.StakingKeeper),
		staking.NewAppModule(appCodec, app.StakingKeeper, app.AccountKeeper, app.BankKeeper),
		upgrade.NewAppModule(app.UpgradeKeeper),
		evidence.NewAppModule(app.EvidenceKeeper),
		ibc.NewAppModule(app.IBCKeeper),
		params.NewAppModule(app.ParamsKeeper),
		msgauth.NewAppModule(appCodec, app.MsgAuthKeeper),
		transferModule,
	)

	// During begin block slashing happens after distr.BeginBlocker so that
	// there is nothing left over in the validator fee pool, so as to keep the
	// CanWithdrawInvariant invariant.
	// NOTE: staking module is required if HistoricalEntries param > 0
	app.mm.SetOrderBeginBlockers(
		upgradetypes.ModuleName, minttypes.ModuleName, distrtypes.ModuleName, slashingtypes.ModuleName,
		evidencetypes.ModuleName, stakingtypes.ModuleName, ibchost.ModuleName,
	)
	app.mm.SetOrderEndBlockers(crisistypes.ModuleName, govtypes.ModuleName, stakingtypes.ModuleName)

	// NOTE: The genutils module must occur after staking so that pools are
	// properly initialized with tokens from genesis accounts.
	// NOTE: Capability module must occur first so that it can initialize any capabilities
	// so that other modules that want to create or claim capabilities afterwards in InitChain
	// can do so safely.
	app.mm.SetOrderInitGenesis(
		capabilitytypes.ModuleName, authtypes.ModuleName, banktypes.ModuleName, distrtypes.ModuleName, stakingtypes.ModuleName,
		slashingtypes.ModuleName, govtypes.ModuleName, minttypes.ModuleName, msgauthtypes.ModuleName, crisistypes.ModuleName,
		ibchost.ModuleName, genutiltypes.ModuleName, evidencetypes.ModuleName, ibctransfertypes.ModuleName,
	)

	app.mm.RegisterInvariants(&app.CrisisKeeper)
	app.mm.RegisterRoutes(app.Router(), app.QueryRouter(), encodingConfig.Amino)
	app.mm.RegisterServices(module.NewConfigurator(app.GRPCQueryRouter()))

	// add test gRPC service for testing gRPC queries in isolation
	testdata.RegisterQueryServer(app.GRPCQueryRouter(), testdata.QueryImpl{})

	// create the simulation manager and define the order of the modules for deterministic simulations
	//
	// NOTE: this is not required apps that don't use the simulator for fuzz testing
	// transactions
	app.sm = module.NewSimulationManager(
		auth.NewAppModule(appCodec, app.AccountKeeper, authsims.RandomGenesisAccounts),
		bank.NewAppModule(appCodec, app.BankKeeper, app.AccountKeeper),
		capability.NewAppModule(appCodec, *app.CapabilityKeeper),
		gov.NewAppModule(appCodec, app.GovKeeper, app.AccountKeeper, app.BankKeeper),
		mint.NewAppModule(appCodec, app.MintKeeper, app.AccountKeeper),
		msgauth.NewAppModule(appCodec, app.MsgAuthKeeper),
		staking.NewAppModule(appCodec, app.StakingKeeper, app.AccountKeeper, app.BankKeeper),
		distr.NewAppModule(appCodec, app.DistrKeeper, app.AccountKeeper, app.BankKeeper, app.StakingKeeper),
		slashing.NewAppModule(appCodec, app.SlashingKeeper, app.AccountKeeper, app.BankKeeper, app.StakingKeeper),
		params.NewAppModule(app.ParamsKeeper),
		evidence.NewAppModule(app.EvidenceKeeper),
		ibc.NewAppModule(app.IBCKeeper),
		transferModule,
	)

	app.sm.RegisterStoreDecoders()

	// initialize stores
	app.MountKVStores(keys)
	app.MountTransientStores(tkeys)
	app.MountMemoryStores(memKeys)

	// initialize BaseApp
	app.SetInitChainer(app.InitChainer)
	app.SetBeginBlocker(app.BeginBlocker)
	app.SetAnteHandler(
		ante.NewAnteHandler(
			app.AccountKeeper, app.BankKeeper, ante.DefaultSigVerificationGasConsumer,
			encodingConfig.TxConfig.SignModeHandler(),
		),
	)
	app.SetEndBlocker(app.EndBlocker)

	if loadLatest {
		if err := app.LoadLatestVersion(); err != nil {
			tmos.Exit(err.Error())
		}

		// Initialize and seal the capability keeper so all persistent capabilities
		// are loaded in-memory and prevent any further modules from creating scoped
		// sub-keepers.
		// This must be done during creation of baseapp rather than in InitChain so
		// that in-memory capabilities get regenerated on app restart.
		// Note that since this reads from the store, we can only perform it when
		// `loadLatest` is set to true.
		ctx := app.BaseApp.NewUncachedContext(true, tmproto.Header{})
		app.CapabilityKeeper.InitializeAndSeal(ctx)
	}

	app.ScopedIBCKeeper = scopedIBCKeeper
	app.ScopedTransferKeeper = scopedTransferKeeper

	// NOTE: the IBC mock keeper and application module is used only for testing core IBC. Do
	// note replicate if you do not need to test core IBC or light clients.
	app.ScopedIBCMockKeeper = scopedIBCMockKeeper

	return app
}

// MakeCodecs constructs the *std.Codec and *codec.LegacyAmino instances used by
// simapp. It is useful for tests and clients who do not want to construct the
// full simapp
func MakeCodecs() (codec.Marshaler, *codec.LegacyAmino) {
	config := MakeEncodingConfig()
	return config.Marshaler, config.Amino
}

// Name returns the name of the App
func (app *SimApp) Name() string { return app.BaseApp.Name() }

// BeginBlocker application updates every begin block
func (app *SimApp) BeginBlocker(ctx sdk.Context, req abci.RequestBeginBlock) abci.ResponseBeginBlock {
	return app.mm.BeginBlock(ctx, req)
}

// EndBlocker application updates every end block
func (app *SimApp) EndBlocker(ctx sdk.Context, req abci.RequestEndBlock) abci.ResponseEndBlock {
	return app.mm.EndBlock(ctx, req)
}

// InitChainer application update at chain initialization
func (app *SimApp) InitChainer(ctx sdk.Context, req abci.RequestInitChain) abci.ResponseInitChain {
	var genesisState GenesisState
	if err := tmjson.Unmarshal(req.AppStateBytes, &genesisState); err != nil {
		panic(err)
	}
	return app.mm.InitGenesis(ctx, app.appCodec, genesisState)
}

// LoadHeight loads a particular height
func (app *SimApp) LoadHeight(height int64) error {
	return app.LoadVersion(height)
}

// ModuleAccountAddrs returns all the app's module account addresses.
func (app *SimApp) ModuleAccountAddrs() map[string]bool {
	modAccAddrs := make(map[string]bool)
	for acc := range maccPerms {
		modAccAddrs[authtypes.NewModuleAddress(acc).String()] = true
	}

	return modAccAddrs
}

// BlockedAddrs returns all the app's module account addresses that are not
// allowed to receive external tokens.
func (app *SimApp) BlockedAddrs() map[string]bool {
	blockedAddrs := make(map[string]bool)
	for acc := range maccPerms {
		blockedAddrs[authtypes.NewModuleAddress(acc).String()] = !allowedReceivingModAcc[acc]
	}

	return blockedAddrs
}

// LegacyAmino returns SimApp's amino codec.
//
// NOTE: This is solely to be used for testing purposes as it may be desirable
// for modules to register their own custom testing types.
func (app *SimApp) LegacyAmino() *codec.LegacyAmino {
	return app.legacyAmino
}

// AppCodec returns SimApp's app codec.
//
// NOTE: This is solely to be used for testing purposes as it may be desirable
// for modules to register their own custom testing types.
func (app *SimApp) AppCodec() codec.Marshaler {
	return app.appCodec
}

// InterfaceRegistry returns SimApp's InterfaceRegistry
func (app *SimApp) InterfaceRegistry() types.InterfaceRegistry {
	return app.interfaceRegistry
}

// GetKey returns the KVStoreKey for the provided store key.
//
// NOTE: This is solely to be used for testing purposes.
func (app *SimApp) GetKey(storeKey string) *sdk.KVStoreKey {
	return app.keys[storeKey]
}

// GetTKey returns the TransientStoreKey for the provided store key.
//
// NOTE: This is solely to be used for testing purposes.
func (app *SimApp) GetTKey(storeKey string) *sdk.TransientStoreKey {
	return app.tkeys[storeKey]
}

// GetMemKey returns the MemStoreKey for the provided mem key.
//
// NOTE: This is solely used for testing purposes.
func (app *SimApp) GetMemKey(storeKey string) *sdk.MemoryStoreKey {
	return app.memKeys[storeKey]
}

// GetSubspace returns a param subspace for a given module name.
//
// NOTE: This is solely to be used for testing purposes.
func (app *SimApp) GetSubspace(moduleName string) paramstypes.Subspace {
	subspace, _ := app.ParamsKeeper.GetSubspace(moduleName)
	return subspace
}

// SimulationManager implements the SimulationApp interface
func (app *SimApp) SimulationManager() *module.SimulationManager {
	return app.sm
}

// RegisterAPIRoutes registers all application module routes with the provided
// API server.
func (app *SimApp) RegisterAPIRoutes(apiSvr *api.Server, apiConfig config.APIConfig) {
	clientCtx := apiSvr.ClientCtx
	rpc.RegisterRoutes(clientCtx, apiSvr.Router)
	authrest.RegisterTxRoutes(clientCtx, apiSvr.Router)

	ModuleBasics.RegisterRESTRoutes(clientCtx, apiSvr.Router)
	ModuleBasics.RegisterGRPCRoutes(apiSvr.ClientCtx, apiSvr.GRPCRouter)

	// register swagger API from root so that other applications can override easily
	if apiConfig.Swagger {
		RegisterSwaggerAPI(clientCtx, apiSvr.Router)
	}
}

// RegisterSwaggerAPI registers swagger route with API Server
func RegisterSwaggerAPI(ctx client.Context, rtr *mux.Router) {
	statikFS, err := fs.New()
	if err != nil {
		panic(err)
	}

	staticServer := http.FileServer(statikFS)
	rtr.PathPrefix("/swagger/").Handler(http.StripPrefix("/swagger/", staticServer))
}

// GetMaccPerms returns a copy of the module account permissions
func GetMaccPerms() map[string][]string {
	dupMaccPerms := make(map[string][]string)
	for k, v := range maccPerms {
		dupMaccPerms[k] = v
	}
	return dupMaccPerms
}

// initParamsKeeper init params keeper and its subspaces
func initParamsKeeper(appCodec codec.BinaryMarshaler, legacyAmino *codec.LegacyAmino, key, tkey sdk.StoreKey) paramskeeper.Keeper {
	paramsKeeper := paramskeeper.NewKeeper(appCodec, legacyAmino, key, tkey)

	paramsKeeper.Subspace(authtypes.ModuleName)
	paramsKeeper.Subspace(banktypes.ModuleName)
	paramsKeeper.Subspace(stakingtypes.ModuleName)
	paramsKeeper.Subspace(minttypes.ModuleName)
	paramsKeeper.Subspace(distrtypes.ModuleName)
	paramsKeeper.Subspace(slashingtypes.ModuleName)
	paramsKeeper.Subspace(govtypes.ModuleName).WithKeyTable(govtypes.ParamKeyTable())
	paramsKeeper.Subspace(crisistypes.ModuleName)
	paramsKeeper.Subspace(ibctransfertypes.ModuleName)

	return paramsKeeper
}<|MERGE_RESOLUTION|>--- conflicted
+++ resolved
@@ -119,11 +119,8 @@
 		upgrade.AppModuleBasic{},
 		evidence.AppModuleBasic{},
 		transfer.AppModuleBasic{},
-<<<<<<< HEAD
 		msgauth.AppModuleBasic{},
-=======
 		vesting.AppModuleBasic{},
->>>>>>> c735a8eb
 	)
 
 	// module account permissions
