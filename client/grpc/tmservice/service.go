package tmservice

import (
	"context"

	gogogrpc "github.com/gogo/protobuf/grpc"
	"github.com/grpc-ecosystem/grpc-gateway/runtime"
	"google.golang.org/grpc/codes"
	"google.golang.org/grpc/status"

	"github.com/cosmos/cosmos-sdk/client"
	"github.com/cosmos/cosmos-sdk/client/rpc"
	"github.com/cosmos/cosmos-sdk/codec"
	codectypes "github.com/cosmos/cosmos-sdk/codec/types"
	qtypes "github.com/cosmos/cosmos-sdk/types/query"
	"github.com/cosmos/cosmos-sdk/version"
)

// This is the struct that we will implement all the handlers on.
type queryServer struct {
	clientCtx         client.Context
	interfaceRegistry codectypes.InterfaceRegistry
}

var _ ServiceServer = queryServer{}

// NewQueryServer creates a new tendermint query server.
func NewQueryServer(clientCtx client.Context, interfaceRegistry codectypes.InterfaceRegistry) ServiceServer {
	return queryServer{
		clientCtx:         clientCtx,
		interfaceRegistry: interfaceRegistry,
	}
}

// GetSyncing implements ServiceServer.GetSyncing
func (s queryServer) GetSyncing(_ context.Context, _ *GetSyncingRequest) (*GetSyncingResponse, error) {
	status, err := getNodeStatus(s.clientCtx)
	if err != nil {
		return nil, err
	}
	return &GetSyncingResponse{
		Syncing: status.SyncInfo.CatchingUp,
	}, nil
}

// GetLatestBlock implements ServiceServer.GetLatestBlock
func (s queryServer) GetLatestBlock(context.Context, *GetLatestBlockRequest) (*GetLatestBlockResponse, error) {
	status, err := getBlock(s.clientCtx, nil)
	if err != nil {
		return nil, err
	}

	protoBlockID := status.BlockID.ToProto()
	protoBlock, err := status.Block.ToProto()
	if err != nil {
		return nil, err
	}

	return &GetLatestBlockResponse{
		BlockId: &protoBlockID,
		Block:   protoBlock,
	}, nil
}

// GetBlockByHeight implements ServiceServer.GetBlockByHeight
func (s queryServer) GetBlockByHeight(_ context.Context, req *GetBlockByHeightRequest) (*GetBlockByHeightResponse, error) {
	chainHeight, err := rpc.GetChainHeight(s.clientCtx)
	if err != nil {
		return nil, err
	}

	if req.Height > chainHeight {
		return nil, status.Error(codes.InvalidArgument, "requested block height is bigger then the chain length")
	}

	res, err := getBlock(s.clientCtx, &req.Height)
	if err != nil {
		return nil, err
	}
	protoBlockID := res.BlockID.ToProto()
	protoBlock, err := res.Block.ToProto()
	if err != nil {
		return nil, err
	}
	return &GetBlockByHeightResponse{
		BlockId: &protoBlockID,
		Block:   protoBlock,
	}, nil
}

// GetLatestValidatorSet implements ServiceServer.GetLatestValidatorSet
func (s queryServer) GetLatestValidatorSet(ctx context.Context, req *GetLatestValidatorSetRequest) (*GetLatestValidatorSetResponse, error) {
	page, limit, err := qtypes.ParsePagination(req.Pagination)
	if err != nil {
		return nil, err
	}

<<<<<<< HEAD
	r := &qtypes.GetLatestValidatorSetResponse{}
	r.BlockHeight, r.Validators, err = validatorsOutput(s.clientCtx, nil, page, limit)
	return r, err
=======
	validatorsRes, err := rpc.GetValidators(s.clientCtx, nil, &page, &limit)
	if err != nil {
		return nil, err
	}

	outputValidatorsRes := &GetLatestValidatorSetResponse{
		BlockHeight: validatorsRes.BlockHeight,
		Validators:  make([]*Validator, len(validatorsRes.Validators)),
	}

	for i, validator := range validatorsRes.Validators {
		outputValidatorsRes.Validators[i] = &Validator{
			Address:          validator.Address,
			ProposerPriority: validator.ProposerPriority,
			PubKey:           validator.PubKey,
			VotingPower:      validator.VotingPower,
		}
	}
	return outputValidatorsRes, nil
>>>>>>> 513dabae
}

// GetValidatorSetByHeight implements ServiceServer.GetValidatorSetByHeight
func (s queryServer) GetValidatorSetByHeight(ctx context.Context, req *GetValidatorSetByHeightRequest) (*GetValidatorSetByHeightResponse, error) {
	page, limit, err := qtypes.ParsePagination(req.Pagination)
	if err != nil {
		return nil, err
	}

	chainHeight, err := rpc.GetChainHeight(s.clientCtx)
	if err != nil {
		return nil, status.Error(codes.Internal, "failed to parse chain height")
	}
	if req.Height > chainHeight {
		return nil, status.Error(codes.InvalidArgument, "requested block height is bigger then the chain length")
	}
	r := &qtypes.GetValidatorSetByHeightResponse{}
	r.BlockHeight, r.Validators, err = validatorsOutput(s.clientCtx, &req.Height, page, limit)
	return r, err
}

func validatorsOutput(ctx client.Context, height *int64, page, limit int) (int64, []*qtypes.Validator, error) {
	vsRes, err := rpc.GetValidators(ctx, height, &page, &limit)
	if err != nil {
		return 0, nil, err
	}

<<<<<<< HEAD
	out := make([]*qtypes.Validator, len(vsRes.Validators))
	for i, v := range vsRes.Validators {
		pkBz, err := codec.MarshalIfcJSON(ctx.JSONMarshaler, v.PubKey)
		if err != nil {
			return 0, nil, err
		}
		out[i] = &qtypes.Validator{
			Address:          v.Address,
			ProposerPriority: v.ProposerPriority,
			PubKey:           string(pkBz),
			VotingPower:      v.VotingPower,
=======
	outputValidatorsRes := &GetValidatorSetByHeightResponse{
		BlockHeight: validatorsRes.BlockHeight,
		Validators:  make([]*Validator, len(validatorsRes.Validators)),
	}

	for i, validator := range validatorsRes.Validators {
		outputValidatorsRes.Validators[i] = &Validator{
			Address:          validator.Address,
			ProposerPriority: validator.ProposerPriority,
			PubKey:           validator.PubKey,
			VotingPower:      validator.VotingPower,
>>>>>>> 513dabae
		}
	}
	return vsRes.BlockHeight, out, nil
}

// GetNodeInfo implements ServiceServer.GetNodeInfo
func (s queryServer) GetNodeInfo(ctx context.Context, req *GetNodeInfoRequest) (*GetNodeInfoResponse, error) {
	status, err := getNodeStatus(s.clientCtx)
	if err != nil {
		return nil, err
	}

	protoNodeInfo := status.NodeInfo.ToProto()
	nodeInfo := version.NewInfo()

	deps := make([]*Module, len(nodeInfo.BuildDeps))

	for i, dep := range nodeInfo.BuildDeps {
		deps[i] = &Module{
			Path:    dep.Path,
			Sum:     dep.Sum,
			Version: dep.Version,
		}
	}

	resp := GetNodeInfoResponse{
		DefaultNodeInfo: protoNodeInfo,
		ApplicationVersion: &VersionInfo{
			AppName:   nodeInfo.AppName,
			Name:      nodeInfo.Name,
			GitCommit: nodeInfo.GitCommit,
			GoVersion: nodeInfo.GoVersion,
			Version:   nodeInfo.Version,
			BuildTags: nodeInfo.BuildTags,
			BuildDeps: deps,
		},
	}
	return &resp, nil
}

// RegisterTendermintService registers the tendermint queries on the gRPC router.
func RegisterTendermintService(
	qrt gogogrpc.Server,
	clientCtx client.Context,
	interfaceRegistry codectypes.InterfaceRegistry,
) {
	RegisterServiceServer(
		qrt,
		NewQueryServer(clientCtx, interfaceRegistry),
	)
}

// RegisterGRPCGatewayRoutes mounts the tendermint service's GRPC-gateway routes on the
// given Mux.
func RegisterGRPCGatewayRoutes(clientConn gogogrpc.ClientConn, mux *runtime.ServeMux) {
	RegisterServiceHandlerClient(context.Background(), mux, NewServiceClient(clientConn))
}<|MERGE_RESOLUTION|>--- conflicted
+++ resolved
@@ -95,31 +95,9 @@
 		return nil, err
 	}
 
-<<<<<<< HEAD
-	r := &qtypes.GetLatestValidatorSetResponse{}
+	r := &GetLatestValidatorSetResponse{}
 	r.BlockHeight, r.Validators, err = validatorsOutput(s.clientCtx, nil, page, limit)
 	return r, err
-=======
-	validatorsRes, err := rpc.GetValidators(s.clientCtx, nil, &page, &limit)
-	if err != nil {
-		return nil, err
-	}
-
-	outputValidatorsRes := &GetLatestValidatorSetResponse{
-		BlockHeight: validatorsRes.BlockHeight,
-		Validators:  make([]*Validator, len(validatorsRes.Validators)),
-	}
-
-	for i, validator := range validatorsRes.Validators {
-		outputValidatorsRes.Validators[i] = &Validator{
-			Address:          validator.Address,
-			ProposerPriority: validator.ProposerPriority,
-			PubKey:           validator.PubKey,
-			VotingPower:      validator.VotingPower,
-		}
-	}
-	return outputValidatorsRes, nil
->>>>>>> 513dabae
 }
 
 // GetValidatorSetByHeight implements ServiceServer.GetValidatorSetByHeight
@@ -136,42 +114,28 @@
 	if req.Height > chainHeight {
 		return nil, status.Error(codes.InvalidArgument, "requested block height is bigger then the chain length")
 	}
-	r := &qtypes.GetValidatorSetByHeightResponse{}
+	r := &GetValidatorSetByHeightResponse{}
 	r.BlockHeight, r.Validators, err = validatorsOutput(s.clientCtx, &req.Height, page, limit)
 	return r, err
 }
 
-func validatorsOutput(ctx client.Context, height *int64, page, limit int) (int64, []*qtypes.Validator, error) {
+func validatorsOutput(ctx client.Context, height *int64, page, limit int) (int64, []*Validator, error) {
 	vsRes, err := rpc.GetValidators(ctx, height, &page, &limit)
 	if err != nil {
 		return 0, nil, err
 	}
 
-<<<<<<< HEAD
-	out := make([]*qtypes.Validator, len(vsRes.Validators))
+	out := make([]*Validator, len(vsRes.Validators))
 	for i, v := range vsRes.Validators {
 		pkBz, err := codec.MarshalIfcJSON(ctx.JSONMarshaler, v.PubKey)
 		if err != nil {
 			return 0, nil, err
 		}
-		out[i] = &qtypes.Validator{
+		out[i] = &Validator{
 			Address:          v.Address,
 			ProposerPriority: v.ProposerPriority,
 			PubKey:           string(pkBz),
 			VotingPower:      v.VotingPower,
-=======
-	outputValidatorsRes := &GetValidatorSetByHeightResponse{
-		BlockHeight: validatorsRes.BlockHeight,
-		Validators:  make([]*Validator, len(validatorsRes.Validators)),
-	}
-
-	for i, validator := range validatorsRes.Validators {
-		outputValidatorsRes.Validators[i] = &Validator{
-			Address:          validator.Address,
-			ProposerPriority: validator.ProposerPriority,
-			PubKey:           validator.PubKey,
-			VotingPower:      validator.VotingPower,
->>>>>>> 513dabae
 		}
 	}
 	return vsRes.BlockHeight, out, nil
