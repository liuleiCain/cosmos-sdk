--- conflicted
+++ resolved
@@ -13,10 +13,7 @@
 
 	"github.com/cosmos/cosmos-sdk/client"
 	"github.com/cosmos/cosmos-sdk/client/flags"
-<<<<<<< HEAD
-=======
 	"github.com/cosmos/cosmos-sdk/codec/legacy"
->>>>>>> 65ea3053
 	"github.com/cosmos/cosmos-sdk/types/rest"
 
 	tmliteProxy "github.com/tendermint/tendermint/lite/proxy"
@@ -70,17 +67,10 @@
 	}
 
 	if clientCtx.Indent {
-<<<<<<< HEAD
-		return codec.MarshalJSONIndent(clientCtx.JSONMarshaler, res)
+		return legacy.MarshalJSONIndent(clientCtx.JSONMarshaler, res)
 	}
 
 	return clientCtx.JSONMarshaler.MarshalJSON(res)
-=======
-		return legacy.Cdc.MarshalJSONIndent(res, "", "  ")
-	}
-
-	return legacy.Cdc.MarshalJSON(res)
->>>>>>> 65ea3053
 }
 
 // get the current blockchain height
